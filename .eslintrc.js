module.exports = {
  "env": {
    "commonjs": true,
    "es6": true
  },
  "extends": "eslint:recommended",
  "rules": {
    "indent": [
      "error",
      2,
      { "SwitchCase": 1 }
    ],
    "linebreak-style": [
      "error",
      "unix"
    ],
    "quotes": [
      "off",
      "single"
    ],
    "semi": [
      "error",
      "always"
    ],
    "no-constant-condition": [
      "error",
      { "checkLoops": false }
    ],
    "strict": ["error", "global"],
    "array-callback-return": "error",
    "curly": "error",
    "no-unused-vars": ["error", { "args": "none" }],
    "global-require": "error",
    "eqeqeq": ["error", "allow-null"],

    // make sure for-in loops have an if statement
    "guard-for-in": "error",
    "no-alert": "error",
    "no-caller": "error",
    "no-case-declarations": "error",
    "no-else-return": "error",
    "no-empty-pattern": "error",
    "no-eval": "error",
    "no-extend-native": "error",
    "no-extra-bind": "error",
    "no-extra-label": "error",
    "no-floating-decimal": "error",
    "no-global-assign": ["error", { exceptions: [] }],
    "no-implicit-coercion": ["off", {
      boolean: false,
      number: true,
      string: true,
      allow: [],
    }],
    "no-implied-eval": "error",
    "no-labels": ["error", { allowLoop: false, allowSwitch: false }],
    "no-lone-blocks": "error",
    "no-loop-func": "error",
    //
    // disallow use of multiple spaces
    "no-multi-spaces": "error",
    "no-new": "error",
    "no-new-func": "error",
    "no-new-wrappers": "error",
    "no-octal-escape": "error",
    "no-proto": "error",
    "no-redeclare": "error",
    "no-restricted-properties": ["error", {
      object: "arguments",
      property: "callee",
      message: "arguments.callee is deprecated",
    }, {
      property: "__defineGetter__",
      message: "Please use Object.defineProperty instead.",
    }, {
      property: "__defineSetter__",
      message: "Please use Object.defineProperty instead.",
    }],
    "no-self-assign": "error",
    "no-self-compare": "error",
    "no-sequences": "error",
    "no-throw-literal": "error",
    "no-unmodified-loop-condition": "off",
    "no-unused-expressions": ["error", {
      allowShortCircuit: false,
      allowTernary: false,
    }],
    "no-useless-call": "off",
    "no-useless-concat": "error",
    "no-useless-escape": "error",
    "no-useless-return": "error",
    "no-void": "error",
    "no-with": "error",
    "no-buffer-constructor": "error",
    radix: "error",
    "no-var": "error",
    "prefer-const": "error",
    "arrow-body-style": ["error", "as-needed"],
    "arrow-spacing": "error",
    "no-confusing-arrow": ["error", { "allowParens": true }],
    "yoda": "error",
    "constructor-super": "error"
  },
  "globals": {
    "Buffer": false,
    "Promise": true,
    "Symbol": false,
    "Uint16Array": false,
<<<<<<< HEAD
    "Int32Array": false,
=======
    "Int8Array": false,
>>>>>>> cf4ac7f9
    "process": false,
    "setTimeout": false,
    "setImmediate": false,
    "clearTimeout": false,
    "describe": false,
    "xdescribe": false,
    "it": false,
    "xit": false,
    "context": false,
    "after": false,
    "afterEach": false,
    "before": false,
    "beforeEach": false,
<<<<<<< HEAD
=======
    "__filename": false
>>>>>>> cf4ac7f9
  }
};<|MERGE_RESOLUTION|>--- conflicted
+++ resolved
@@ -106,11 +106,8 @@
     "Promise": true,
     "Symbol": false,
     "Uint16Array": false,
-<<<<<<< HEAD
     "Int32Array": false,
-=======
     "Int8Array": false,
->>>>>>> cf4ac7f9
     "process": false,
     "setTimeout": false,
     "setImmediate": false,
@@ -124,9 +121,6 @@
     "afterEach": false,
     "before": false,
     "beforeEach": false,
-<<<<<<< HEAD
-=======
     "__filename": false
->>>>>>> cf4ac7f9
   }
 };