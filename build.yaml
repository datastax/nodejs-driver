schedules:
  commit:
    # Run short suite on commit
    schedule: per_commit
    matrix:
      exclude:
        # Exclude all builds for 6.x.
        - nodejs: ['6']
        # Only build with latest for 4.x and 10.x
        - nodejs: ['4', '10']
          cassandra: ['dse-4.8', 'dse-5.0', 'dse-5.1', 'dse-6.7', 'dse-6.8']
  nightly:
    # Run full suite nightly on change for all primary branches if they have changes.
    schedule: nightly
    branches:
      # regex matches primary branch format (2.1, 3.x, 3.0.x, 3.1.x, dse, master, etc).
      include: ["/((\\d+(\\.[\\dx]+)+)|dse|master)/"]
  adhoc:
    # Adhoc job for non-primary braches that doesn't have a schedule but may be used to run all configs.
    schedule: adhoc
    branches:
      exclude: ["/((\\d+(\\.[\\dx]+)+)|dse|master)/"]
nodejs:
  - '4'
  - '6'
  - '8'
  - '10'
os:
  - ubuntu/bionic64/nodejs-driver
cassandra:
  - dse-4.8
  - dse-5.0
  - dse-5.1
  - dse-6.0
  - dse-6.7
  - dse-6.8
build:
  - npm: install
  - npm: install mocha-jenkins-reporter@0
<<<<<<< HEAD
  - npm: install kerberos@1
=======
  - npm: install -g eslint@4
  - npm: run eslint
  - npm: run ci_jenkins
    graceful: true
>>>>>>> 14ecf616
  - script: |
      export TEST_DSE_VERSION=$CCM_VERSION
      export TEST_DSE_BRANCH=$CCM_BRANCH
      export TEST_DSE_DIR=$CCM_INSTALL_DIR
      export JAVA_HOME=$CCM_JAVA_HOME
      export CCM_PATH=$HOME/ccm
      export JUNIT_REPORT_STACK=1
      export JUNIT_REPORT_PATH=.
      if [ "$NODEJS_VERSION" != "0.10" ] && [ "$NODEJS_VERSION" != "0.12" ]; then
        npm install -g eslint@4;
        npm run eslint;
      fi
      npm run ci_jenkins || true
  - xunit: "*.xml"<|MERGE_RESOLUTION|>--- conflicted
+++ resolved
@@ -37,14 +37,9 @@
 build:
   - npm: install
   - npm: install mocha-jenkins-reporter@0
-<<<<<<< HEAD
   - npm: install kerberos@1
-=======
   - npm: install -g eslint@4
   - npm: run eslint
-  - npm: run ci_jenkins
-    graceful: true
->>>>>>> 14ecf616
   - script: |
       export TEST_DSE_VERSION=$CCM_VERSION
       export TEST_DSE_BRANCH=$CCM_BRANCH
