--- conflicted
+++ resolved
@@ -34,12 +34,8 @@
   - dse-6.0
 build:
   - npm: install
-<<<<<<< HEAD
-=======
   - npm: install mocha-jenkins-reporter@0
-  - npm: run ci_jenkins
-    graceful: true
->>>>>>> a429dd21
+  - npm: install kerberos@0.0.24
   - script: |
       export TEST_DSE_VERSION=$CCM_VERSION
       export TEST_DSE_BRANCH=$CCM_BRANCH
@@ -48,11 +44,9 @@
       export CCM_PATH=$HOME/ccm
       export JUNIT_REPORT_STACK=1
       export JUNIT_REPORT_PATH=.
-      npm install kerberos@0.0.24
-      npm install mocha-jenkins-reporter
       if [ "$NODEJS_VERSION" != "0.10" ] && [ "$NODEJS_VERSION" != "0.12" ]; then
         npm install -g eslint@4;
         npm run eslint;
       fi
-      npm run ci || true
+      npm run ci_jenkins || true
   - xunit: "*.xml"