# Null and unset values

To complete a distributed DELETE operation, Cassandra replaces it with a special value called a tombstone which can be propagated to replicas. When inserting or updating a field, you can set a certain field to null as a way to clear the value of a field, and it is considered a DELETE operation. In some cases, you might insert rows using null for values that are not specified, and even though our intention is to leave the value empty, Cassandra represents it as a tombstone causing unnecessary overhead.

To avoid tombstones, in previous versions of Cassandra, you used different query combinations only containing the fields that had a value.

## Unset 

Cassandra 2.2 introduced the concept of unset for a parameter value. At the server level, this field value is not considered. This can be represented in the driver with the field unset.

```javascript
const query = 'INSERT INTO tbl1 (id, val1) VALUES (?, ?)';
client.execute(query, [ id, cassandra.types.unset ]);
```

You can even use the undefined primitive type to represent unset values on an INSERT or UPDATE operation.

```javascript
const query = 'INSERT INTO tbl1 (id, val1) VALUES (?, ?)';
client.execute(query, [ id, undefined ]);
```

The driver allows you to control the usage of undefined as unset with the flag useUndefinedAsUnset, which is set to true
in driver versions 3.0 and above:

```javascript
<<<<<<< HEAD
const client = new Client({
  contactPoints: [ 'node1', 'node2' ],
=======
const client = new cassandra.Client({
  contactPoints,
  localDataCenter,
>>>>>>> 6cf377cf
  encoding: { useUndefinedAsUnset: false } 
});
```<|MERGE_RESOLUTION|>--- conflicted
+++ resolved
@@ -24,14 +24,9 @@
 in driver versions 3.0 and above:
 
 ```javascript
-<<<<<<< HEAD
 const client = new Client({
-  contactPoints: [ 'node1', 'node2' ],
-=======
-const client = new cassandra.Client({
   contactPoints,
   localDataCenter,
->>>>>>> 6cf377cf
   encoding: { useUndefinedAsUnset: false } 
 });
 ```