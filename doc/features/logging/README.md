--- conflicted
+++ resolved
@@ -29,13 +29,8 @@
 ```javascript
 const dse = require('dse-driver');
 
-<<<<<<< HEAD
 const requestTracker = new dse.tracker.RequestLogger({ slowThreshold: 1000 });
-const client = new Client({ contactPoints, requestTracker });
-=======
-const requestTracker = new cassandra.tracker.RequestLogger({ slowThreshold: 1000 });
 const client = new Client({ contactPoints, localDataCenter, requestTracker });
->>>>>>> 6cf377cf
 ```
 
 You can subscribe to `'slow'`, `'large'`, `'normal'` and `'failure'` events using the emitter object instance:
