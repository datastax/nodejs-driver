--- conflicted
+++ resolved
@@ -4,34 +4,25 @@
 
 ## Upgrading from the core driver
 
-<<<<<<< HEAD
 Upgrading from `cassandra-driver` to `dse-driver` can be as simple as changing the import statement to point to the
 dse package:
 
 ```javascript
 const cassandra = require('cassandra-driver');
-const client = new cassandra.Client({ contactPoints: ['host1'] });
-=======
-To connect to a Cassandra cluster, you need to provide at least 1 node of the cluster, if there are more nodes than
-the one provided, then driver will use one of them.  The driver will discover all the
-nodes in the cluster after it connects to the one node in given list. 
- 
-Typically you create only 1 `Client` instance for a given Cassandra cluster and use it across your application.
-
-```javascript
-const cassandra = require('cassandra-driver');
-const client = new cassandra.Client({ contactPoints: ['host1', 'host2'] });
-client.connect(function (err) {
-  assert.ifError(err);
+const client = new cassandra.Client({
+  contactPoints: ['host1', 'host2'],
+  localDataCenter: 'datacenter1'
 });
->>>>>>> 2dd21783
 ```
 
 Becomes:
 
 ```javascript
 const dse = require('dse-driver');
-const client = new dse.Client({ contactPoints: ['host1'] });
+const client = new dse.Client({
+  contactPoints: ['host1', 'host2'],
+  localDataCenter: 'datacenter1'
+});
 ```
 
 All CQL features in the Cassandra driver (see the [core driver features][core-features]) are available in the
@@ -43,14 +34,7 @@
 the ones provided, the driver will automatically discover all the nodes in the cluster after it connects to the
 first node.
  
-<<<<<<< HEAD
 Typically you create only 1 `Client` instance for a given Cassandra cluster and use it across your application.
-=======
-Using prepared statements increases performance compared to plain executes, especially for repeated queries, as the query
-only needs to be parsed once by the Cassandra node. It has the **additional benefit of providing metadata of the
-parameters to the driver, allowing better type mapping between JavaScript and Cassandra** without the need of
-additional info (hints) from the user.
->>>>>>> 2dd21783
 
 ```javascript
 const dse = require('dse-driver');
@@ -58,12 +42,8 @@
 client.connect();
 ```
 
-<<<<<<< HEAD
 At this point, the driver will be connected to one of the contact points and discovered the rest of the nodes in your
 cluster.  
-=======
-See the [data types documentation to see how CQL types are mapped to JavaScript types][datatypes]. 
->>>>>>> 2dd21783
 
 See [Getting started with DataStax Node.js driver for more information][core-getting-started].
 
@@ -93,23 +73,13 @@
   ]
 });
 
-<<<<<<< HEAD
 // Use an execution profile for a CQL query
 client.execute('SELECT * FROM system.local', null, { executionProfile: 'time-series' });
-=======
-Or you can provide a default consistency level for all your queries when creating the `Client` instance (defaults to
-`localOne`).
->>>>>>> 2dd21783
 
 // Use an execution profile for a gremlin query
 client.executeGraph('g.V().count()', null, { executionProfile: 'graph' });
 ```
 
-<<<<<<< HEAD
 [dse]: http://www.datastax.com/products/datastax-enterprise
 [core-features]: http://docs.datastax.com/en/developer/nodejs-driver/latest/features/
-[core-getting-started]: http://docs.datastax.com/en/developer/nodejs-driver/latest/getting-started/
-=======
-[consistency]: https://docs.datastax.com/en/dse/6.0/dse-arch/datastax_enterprise/dbInternals/dbIntConfigConsistency.html
-[datatypes]: /features/datatypes/
->>>>>>> 2dd21783
+[core-getting-started]: http://docs.datastax.com/en/developer/nodejs-driver/latest/getting-started/