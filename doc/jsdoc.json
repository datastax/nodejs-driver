{
  "source": {
    "include": [
      "lib/auth",
      "lib/dse-client.js",
      "lib/execution-profile.js",
      "lib/geometry",
      "lib/graph",
      "lib/policies",
      "lib/client.js",
      "lib/errors.js",
      "lib/host.js",
<<<<<<< HEAD
      "lib/metadata",
      "lib/types",
      "lib/search"
=======
      "lib/tracker"
>>>>>>> 1cf75dd1
    ]
  },
  "templates": {
    "default": {
      "outputSourceFiles": false
    }
  },
  "plugins": ["doc/dse-doc-plugin"]
}<|MERGE_RESOLUTION|>--- conflicted
+++ resolved
@@ -1,22 +1,22 @@
 {
   "source": {
     "include": [
+      "lib/dse-client.js",
+
+      "lib/types",
       "lib/auth",
-      "lib/dse-client.js",
+      "lib/policies",
+      "lib/metadata",
+      "lib/client.js",
       "lib/execution-profile.js",
+      "lib/encoder.js",
+      "lib/errors.js",
+      "lib/host.js",
+      "lib/tracker",
+
       "lib/geometry",
       "lib/graph",
-      "lib/policies",
-      "lib/client.js",
-      "lib/errors.js",
-      "lib/host.js",
-<<<<<<< HEAD
-      "lib/metadata",
-      "lib/types",
       "lib/search"
-=======
-      "lib/tracker"
->>>>>>> 1cf75dd1
     ]
   },
   "templates": {
