--- conflicted
+++ resolved
@@ -82,41 +82,11 @@
 On earlier versions of the driver, the `ResultSet` exposed the property `meta` which contained the raw result metadata.
 This property was removed in the latest version.
 
-<<<<<<< HEAD
-=======
 ### Removed `DCAwareRoundRobinPolicy` `usedHostsPerRemoteDC` constructor parameter
 
 `DCAwareRoundRobinPolicy` no longer supports routing queries to hosts in remote data centers. Because of this
 `usedHostsPerRemoteDC` has been removed as a constructor parameter.  This change was made because handling
 data center outages is better suited at a service level rather than within an application client.
 
----
-
-## 3.0
-
-### Changes in CQL aggregates metadata
-
-The `initCondition` property of `Aggregate`, the class that represents the metadata information of a CQL 
-aggregate, changes from `Object` to `String`.
-
----
-
-## 2.0
-
-The following is a list of changes made in version 2.0 of the driver that are relevant when upgrading from version 1.x.
-
-### API Changes
-
-1. `uuid` and `timeuuid` values are decoded as [`Uuid`](../features/datatypes/uuids) and
-[`TimeUuid`](../features/datatypes/uuids) instances.
-
-1. `decimal` values are decoded as [`BigDecimal`](../features/datatypes/numerical) instances.
-
-1. `varint` values are decoded as [`Integer`](../features/datatypes/numerical) instances.
-
-1. `inet` values are decoded as `InetAddress` instances.
-
-
->>>>>>> f70d0788
 [mailing-list]: https://groups.google.com/a/lists.datastax.com/forum/#!forum/nodejs-driver-user
 [op-info]: https://docs.datastax.com/en/developer/nodejs-driver/latest/api/module.policies/module.retry/type.OperationInfo/