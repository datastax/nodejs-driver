"use strict";
<<<<<<< HEAD
var dse = require('dse-driver');
var assert = require('assert');

var client = new dse.Client({ contactPoints: ['127.0.0.1']});
=======
const cassandra = require('cassandra-driver');

const client = new cassandra.Client({ contactPoints: ['127.0.0.1']});
>>>>>>> cf4ac7f9

/**
 * Creates a table with a Tuple type, inserts a row and selects a row.
 */
client.connect()
  .then(function () {
    const query = "CREATE KEYSPACE IF NOT EXISTS examples WITH replication =" +
      "{'class': 'SimpleStrategy', 'replication_factor': '1' }";
    return client.execute(query);
  })
  .then(function () {
    const query = "CREATE TABLE IF NOT EXISTS examples.tuple_forex " +
      "(name text, time timeuuid, currencies frozen<tuple<text, text>>, value decimal, PRIMARY KEY (name, time))";
    return client.execute(query);
  })
  .then(function () {
    console.log('Inserting');
    // Create a new instance of a Tuple
    const currencies = new dse.types.Tuple('USD', 'EUR');
    const query = 'INSERT INTO examples.tuple_forex (name, time, currencies, value)  VALUES (?, ?, ?, ?)';
    const params = [ 'market1', dse.types.TimeUuid.now(), currencies, new dse.types.BigDecimal(11, 1) ];
    return client.execute(query, params, { prepare: true});
  })
  .then(function () {
    const query = 'SELECT name, time, currencies, value FROM examples.tuple_forex where name = ?';
    return client.execute(query, ['market1'], { prepare: true });
  })
  .then(function (result) {
    const row = result.first();
    console.log('%s to %s: %s', row['currencies'].get(0), row['currencies'].get(1), row['value']);
    return client.shutdown();
  })
  .catch(function (err) {
    console.error('There was an error', err);
    return client.shutdown();
  });<|MERGE_RESOLUTION|>--- conflicted
+++ resolved
@@ -1,14 +1,8 @@
 "use strict";
-<<<<<<< HEAD
-var dse = require('dse-driver');
-var assert = require('assert');
+const dse = require('dse-driver');
+const assert = require('assert');
 
-var client = new dse.Client({ contactPoints: ['127.0.0.1']});
-=======
-const cassandra = require('cassandra-driver');
-
-const client = new cassandra.Client({ contactPoints: ['127.0.0.1']});
->>>>>>> cf4ac7f9
+const client = new dse.Client({ contactPoints: ['127.0.0.1']});
 
 /**
  * Creates a table with a Tuple type, inserts a row and selects a row.
