--- conflicted
+++ resolved
@@ -1,9 +1,5 @@
 "use strict";
-<<<<<<< HEAD
 const dse = require('dse-driver');
-=======
-const cassandra = require('cassandra-driver');
->>>>>>> cf4ac7f9
 
 const client = new cassandra.Client({ contactPoints: ['127.0.0.1']});
 
