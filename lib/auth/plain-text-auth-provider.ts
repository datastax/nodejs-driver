--- conflicted
+++ resolved
@@ -14,17 +14,9 @@
  * limitations under the License.
  */
 'use strict';
-<<<<<<< HEAD
-import { AuthProvider, Authenticator } from './provider.js';
-import utils from "../utils.js";
+import { AuthProvider, Authenticator } from './provider';
+import utils from "../utils";
 
-=======
-import * as provider from './provider';
-import util from "util";
-import utils from "../utils";
-const AuthProvider = provider.AuthProvider;
-const Authenticator = provider.Authenticator;
->>>>>>> f4785892
 /**
  * @classdesc Provides plain text [Authenticator]{@link module:auth~Authenticator} instances to be used when
  * connecting to a host.
