/*
 * Copyright DataStax, Inc.
 *
 * Licensed under the Apache License, Version 2.0 (the "License");
 * you may not use this file except in compliance with the License.
 * You may obtain a copy of the License at
 *
 * http://www.apache.org/licenses/LICENSE-2.0
 *
 * Unless required by applicable law or agreed to in writing, software
 * distributed under the License is distributed on an "AS IS" BASIS,
 * WITHOUT WARRANTIES OR CONDITIONS OF ANY KIND, either express or implied.
 * See the License for the specific language governing permissions and
 * limitations under the License.
 */
import util from "util";
import types from "./types/index";
import MutableLong from "./types/mutable-long";
import utils from "./utils";
import token from "./token";
import { DateRange } from "./datastax/search/index";
import geo from "./geometry/index";
import Vector from "./types/vector";
import { ClientOptions } from "./client";
import {dataTypes, Long, Integer, BigDecimal} from "./types/index";
import {Geometry, LineString, Point, Polygon} from "./geometry/index";

<<<<<<< HEAD
'use strict';
=======

const dataTypes = types.dataTypes;
const Long = types.Long;
const Integer = types.Integer;
const BigDecimal = types.BigDecimal;
const Geometry = geo.Geometry;
const LineString = geo.LineString;
const Point = geo.Point;
const Polygon = geo.Polygon;
>>>>>>> 0fdf8b14

const uuidRegex = /^[0-9a-f]{8}-[0-9a-f]{4}-[0-9a-f]{4}-[0-9a-f]{4}-[0-9a-f]{12}$/i;

const buffers = {
  int16Zero: utils.allocBufferFromArray([0, 0]),
  int32Zero: utils.allocBufferFromArray([0, 0, 0, 0]),
  int8Zero: utils.allocBufferFromArray([0]),
  int8One: utils.allocBufferFromArray([1]),
  int8MaxValue: utils.allocBufferFromArray([0xff])
};

// BigInt: Avoid using literals (e.g., 32n) as we must be able to compile with older engines
const isBigIntSupported = typeof BigInt !== 'undefined';
const bigInt32 = isBigIntSupported ? BigInt(32) : null;
const bigInt8 = isBigIntSupported ? BigInt(8) : null;
const bigInt0 = isBigIntSupported ? BigInt(0) : null;
const bigIntMinus1 = isBigIntSupported ? BigInt(-1) : null;
const bigInt32BitsOn = isBigIntSupported ? BigInt(0xffffffff) : null;
const bigInt8BitsOn = isBigIntSupported ? BigInt(0xff) : null;

const complexTypeNames = Object.freeze({
  list      : 'org.apache.cassandra.db.marshal.ListType',
  set       : 'org.apache.cassandra.db.marshal.SetType',
  map       : 'org.apache.cassandra.db.marshal.MapType',
  udt       : 'org.apache.cassandra.db.marshal.UserType',
  tuple     : 'org.apache.cassandra.db.marshal.TupleType',
  frozen    : 'org.apache.cassandra.db.marshal.FrozenType',
  reversed  : 'org.apache.cassandra.db.marshal.ReversedType',
  composite : 'org.apache.cassandra.db.marshal.CompositeType',
  empty     : 'org.apache.cassandra.db.marshal.EmptyType',
  collection: 'org.apache.cassandra.db.marshal.ColumnToCollectionType'
} as const);
const cqlNames = Object.freeze({
  frozen: 'frozen',
  list: 'list',
  'set': 'set',
  map: 'map',
  tuple: 'tuple',
  empty: 'empty',
  duration: 'duration',
  vector: 'vector'
} as const);
const singleTypeNames = Object.freeze({
  'org.apache.cassandra.db.marshal.UTF8Type':           dataTypes.varchar,
  'org.apache.cassandra.db.marshal.AsciiType':          dataTypes.ascii,
  'org.apache.cassandra.db.marshal.UUIDType':           dataTypes.uuid,
  'org.apache.cassandra.db.marshal.TimeUUIDType':       dataTypes.timeuuid,
  'org.apache.cassandra.db.marshal.Int32Type':          dataTypes.int,
  'org.apache.cassandra.db.marshal.BytesType':          dataTypes.blob,
  'org.apache.cassandra.db.marshal.FloatType':          dataTypes.float,
  'org.apache.cassandra.db.marshal.DoubleType':         dataTypes.double,
  'org.apache.cassandra.db.marshal.BooleanType':        dataTypes.boolean,
  'org.apache.cassandra.db.marshal.InetAddressType':    dataTypes.inet,
  'org.apache.cassandra.db.marshal.SimpleDateType':     dataTypes.date,
  'org.apache.cassandra.db.marshal.TimeType':           dataTypes.time,
  'org.apache.cassandra.db.marshal.ShortType':          dataTypes.smallint,
  'org.apache.cassandra.db.marshal.ByteType':           dataTypes.tinyint,
  'org.apache.cassandra.db.marshal.DateType':           dataTypes.timestamp,
  'org.apache.cassandra.db.marshal.TimestampType':      dataTypes.timestamp,
  'org.apache.cassandra.db.marshal.LongType':           dataTypes.bigint,
  'org.apache.cassandra.db.marshal.DecimalType':        dataTypes.decimal,
  'org.apache.cassandra.db.marshal.IntegerType':        dataTypes.varint,
  'org.apache.cassandra.db.marshal.CounterColumnType':  dataTypes.counter
} as const);

// eslint-disable-next-line no-unused-vars
const singleTypeNamesByDataType = invertObject(singleTypeNames);
const singleFqTypeNamesLength = Object.keys(singleTypeNames).reduce(function (previous, current) {
  return current.length > previous ? current.length : previous;
}, 0);

const customTypeNames = Object.freeze({
  duration: 'org.apache.cassandra.db.marshal.DurationType',
  lineString: 'org.apache.cassandra.db.marshal.LineStringType',
  point: 'org.apache.cassandra.db.marshal.PointType',
  polygon: 'org.apache.cassandra.db.marshal.PolygonType',
  dateRange: 'org.apache.cassandra.db.marshal.DateRangeType',
  vector: 'org.apache.cassandra.db.marshal.VectorType'
} as const);

const nullValueBuffer = utils.allocBufferFromArray([255, 255, 255, 255]);
const unsetValueBuffer = utils.allocBufferFromArray([255, 255, 255, 254]);

/**
 * For backwards compatibility, empty buffers as text/blob/custom values are supported.
 * In the case of other types, they are going to be decoded as a <code>null</code> value.
 * @private
 * @type {Set}
 */
const zeroLengthTypesSupported: Set<number> = new Set([
  dataTypes.text,
  dataTypes.ascii,
  dataTypes.varchar,
  dataTypes.custom,
  dataTypes.blob
]);

type SingleTypeCodes = (typeof singleTypeNames[keyof typeof singleTypeNames] | typeof dataTypes.duration | typeof dataTypes.text);

type CustomSimpleTypeCodes = ('point' | 'polygon' | 'duration' | 'lineString' | 'dateRange');

type CustomSimpleTypeNames = (typeof customTypeNames[CustomSimpleTypeCodes]) | CustomSimpleTypeCodes | 'empty';

type SingleColumnInfo = { code: SingleTypeCodes; info?: null; options?: { frozen?: boolean; reversed?: boolean; }; };

type CustomSimpleColumnInfo = { code: (typeof dataTypes.custom); info: CustomSimpleTypeNames; options?: { frozen?: boolean; reversed?: boolean; }; };

type MapColumnInfo = { code: (typeof dataTypes.map); info: [ColumnInfo, ColumnInfo]; options?: { frozen?: Boolean; reversed?: Boolean; }; };

type TupleColumnInfo = { code: (typeof dataTypes.tuple); info: Array<ColumnInfo>; options?: { frozen?: Boolean; reversed?: Boolean; }; };

type TupleListColumnInfoWithoutSubtype = { code: (typeof dataTypes.tuple | typeof dataTypes.list); };

type ListSetColumnInfo = { code: (typeof dataTypes.list | typeof dataTypes.set); info: ColumnInfo; options?: { frozen?: Boolean; reversed?: Boolean; }; };

type UdtColumnInfo = { code: (typeof dataTypes.udt); info: { name: string; fields: Array<{ name: string; type: ColumnInfo; }>; }; options?: { frozen?: Boolean; reversed?: Boolean; }; };

type VectorColumnInfo = { code: (typeof dataTypes.custom); customTypeName: ('vector'); info: [ColumnInfo, number]; options?: { frozen?: boolean; reversed?: boolean; }; };

type OtherCustomColumnInfo = { code: (typeof dataTypes.custom); info: string; options?: { frozen?: boolean; reversed?: boolean; }; };

type ColumnInfo = SingleColumnInfo | CustomSimpleColumnInfo | MapColumnInfo | TupleColumnInfo | ListSetColumnInfo | VectorColumnInfo | OtherCustomColumnInfo | UdtColumnInfo | TupleListColumnInfoWithoutSubtype;


class Encoder{
  private encodingOptions: ClientOptions['encoding'];
  private handleBuffer: (buffer: Buffer) => Buffer;
  private decodeCollectionLength : (bytes: any, offset: any) => number;
  private getLengthBuffer: (value: Buffer | number) => Buffer;
  private collectionLengthSize : number;
  private protocolVersion: number;
    
  private readonly customDecoders = {
    [customTypeNames.duration]: decodeDuration,
    [customTypeNames.lineString]: decodeLineString,
    [customTypeNames.point]: decodePoint,
    [customTypeNames.polygon]: decodePolygon,
    [customTypeNames.dateRange]: decodeDateRange
  };

  private readonly customEncoders = {
    [customTypeNames.duration]: encodeDuration,
    [customTypeNames.lineString]: encodeLineString,
    [customTypeNames.point]: encodePoint,
    [customTypeNames.polygon]: encodePolygon,
    [customTypeNames.dateRange]: encodeDateRange
  };

  /**
   * Serializes and deserializes to and from a CQL type and a Javascript Type.
   * @param {Number} protocolVersion
   * @param {ClientOptions} options
   * @constructor
   */
  constructor(protocolVersion: number, options: ClientOptions) {
    this.encodingOptions = options.encoding || utils.emptyObject;
    this.setProtocolVersion(protocolVersion);
    if (this.encodingOptions.copyBuffer) {
      this.handleBuffer = handleBufferCopy;
    }
    else {
      this.handleBuffer = handleBufferRef;
    }
  }

    /**
   * Sets the protocol version and the encoding/decoding methods depending on the protocol version
   * @param {Number} value
   * @ignore
   * @internal
   */
  private setProtocolVersion = function (value: number) {
    this.protocolVersion = value;
    //Set the collection serialization based on the protocol version
    this.decodeCollectionLength = decodeCollectionLengthV3;
    this.getLengthBuffer = getLengthBufferV3;
    this.collectionLengthSize = 4;
    if (!types.protocolVersion.uses4BytesCollectionLength(this.protocolVersion)) {
      this.decodeCollectionLength = decodeCollectionLengthV2;
      this.getLengthBuffer = getLengthBufferV2;
      this.collectionLengthSize = 2;
    }
  };


  // Decoding methods
  private decodeBlob = function (bytes) {
    return this.handleBuffer(bytes);
  };

  /**
   * 
   * @param {Buffer} bytes 
   * @param {OtherCustomColumnInfo | VectorColumnInfo} columnInfo
   * @returns 
   */
  private decodeCustom = function (bytes: Buffer, columnInfo: OtherCustomColumnInfo | VectorColumnInfo) {

    // Make sure we actually have something to process in typeName before we go any further
    if (!columnInfo) {
      return this.handleBuffer(bytes);
    }

    // Special handling for vector custom types (since they have args)
    if ('customTypeName' in columnInfo && columnInfo.customTypeName === 'vector') {
      return this.decodeVector(bytes, columnInfo);
    }

    if(typeof columnInfo.info === 'string' && columnInfo.info.startsWith(customTypeNames.vector)) {
      const vectorColumnInfo = /** @type {VectorColumnInfo} */ (this.parseFqTypeName(columnInfo.info));
      return this.decodeVector(bytes, vectorColumnInfo);
    }

    const handler = this.customDecoders[columnInfo.info as string];
    if (handler) {
      return handler.call(this, bytes);
    }
    return this.handleBuffer(bytes);
  };

  private decodeUtf8String = function (bytes) {
    return bytes.toString('utf8');
  };
  private decodeAsciiString = function (bytes) {
    return bytes.toString('ascii');
  };
  private decodeBoolean = function (bytes) {
    return !!bytes.readUInt8(0);
  };
  private decodeDouble = function (bytes) {
    return bytes.readDoubleBE(0);
  };
  private decodeFloat = function (bytes) {
    return bytes.readFloatBE(0);
  };
  private decodeInt = function (bytes) {
    return bytes.readInt32BE(0);
  };
  private decodeSmallint = function (bytes) {
    return bytes.readInt16BE(0);
  };
  private decodeTinyint = function (bytes) {
    return bytes.readInt8(0);
  };

  private decodeLong = function (bytes: Buffer): Long | bigint {
    return this.encodingOptions.useBigIntAsLong
    ? this._decodeCqlLongAsBigInt(bytes)
    : this._decodeCqlLongAsLong(bytes);
  }

  private _decodeCqlLongAsLong = function (bytes: Buffer): Long {
    return Long["fromBuffer"](bytes);
  };

  private _decodeCqlLongAsBigInt = function (bytes: Buffer): bigint {
    return BigInt.asIntN(64, (BigInt(bytes.readUInt32BE(0)) << bigInt32) | BigInt(bytes.readUInt32BE(4)));
  };

  private decodeVarint = function (bytes: Buffer): Integer | bigint {
    return this.encodingOptions.useBigIntAsVarint
      ? this._decodeVarintAsBigInt(bytes)
      : this._decodeVarintAsInteger(bytes);
  };

  private _decodeVarintAsInteger = function (bytes: Buffer): Integer {
    return Integer.fromBuffer(bytes);
  };

  private _decodeVarintAsBigInt = function decodeVarintAsBigInt(bytes) {
    let result = bigInt0;
    if (bytes[0] <= 0x7f) {
      for (let i = 0; i < bytes.length; i++) {
        const b = BigInt(bytes[bytes.length - 1 - i]);
        result = result | (b << BigInt(i * 8));
      }
    } else {
      for (let i = 0; i < bytes.length; i++) {
        const b = BigInt(bytes[bytes.length - 1 - i]);
        result = result | ((~b & bigInt8BitsOn) << BigInt(i * 8));
      }
      result = ~result;
    }

    return result;
  };

  private decodeDecimal = function(bytes) {
    return BigDecimal.fromBuffer(bytes);
  };
  private decodeTimestamp = function(bytes) {
    return new Date(this._decodeCqlLongAsLong(bytes).toNumber());
  };
  private decodeDate = function (bytes) {
    return types.LocalDate.fromBuffer(bytes);
  };
  private decodeTime = function (bytes) {
    return types.LocalTime.fromBuffer(bytes);
  };
  /*
   * Reads a list from bytes
   */
  private decodeList = function (bytes, columnInfo) {
    const subtype = columnInfo.info;
    const totalItems = this.decodeCollectionLength(bytes, 0);
    let offset = this.collectionLengthSize;
    const list = new Array(totalItems);
    for (let i = 0; i < totalItems; i++) {
      //bytes length of the item
      const length = this.decodeCollectionLength(bytes, offset);
      offset += this.collectionLengthSize;
      //slice it
      list[i] = this.decode(bytes.slice(offset, offset+length), subtype);
      offset += length;
    }
    return list;
  };
  /*
   * Reads a Set from bytes
   */
  private decodeSet = function (bytes, columnInfo) {
    const arr = this.decodeList(bytes, columnInfo);
    if (this.encodingOptions.set) {
      const setConstructor = this.encodingOptions.set;
      return new setConstructor(arr);
    }
    return arr;
  };
  /*
   * Reads a map (key / value) from bytes
   */
  private decodeMap = function (bytes, columnInfo) {
    const subtypes = columnInfo.info;
    let map;
    const totalItems = this.decodeCollectionLength(bytes, 0);
    let offset = this.collectionLengthSize;
    const self = this;
    function readValues(callback, thisArg) {
      for (let i = 0; i < totalItems; i++) {
        const keyLength = self.decodeCollectionLength(bytes, offset);
        offset += self.collectionLengthSize;
        const key = self.decode(bytes.slice(offset, offset + keyLength), subtypes[0]);
        offset += keyLength;
        const valueLength = self.decodeCollectionLength(bytes, offset);
        offset += self.collectionLengthSize;
        if (valueLength < 0) {
          callback.call(thisArg, key, null);
          continue;
        }
        const value = self.decode(bytes.slice(offset, offset + valueLength), subtypes[1]);
        offset += valueLength;
        callback.call(thisArg, key, value);
      }
    }
    if (this.encodingOptions.map) {
      const mapConstructor = this.encodingOptions.map;
      map = new mapConstructor();
      readValues(map.set, map);
    }
    else {
      map = {};
      readValues(function (key, value) {
        map[key] = value;
      });
    }
    return map;
  };
  private decodeUuid = function (bytes) {
    return new types.Uuid(this.handleBuffer(bytes));
  };
  private decodeTimeUuid = function (bytes) {
    return new types.TimeUuid(this.handleBuffer(bytes));
  };
  private decodeInet = function (bytes) {
    return new types.InetAddress(this.handleBuffer(bytes));
  };
  /**
   * Decodes a user defined type into an object
   * @param {Buffer} bytes
   * @param {UdtColumnInfo} columnInfo
   * @private
   */
  private decodeUdt = function (bytes: Buffer, columnInfo: UdtColumnInfo) {
    const udtInfo = columnInfo.info;
    const result = {};
    let offset = 0;
    for (let i = 0; i < udtInfo.fields.length && offset < bytes.length; i++) {
      //bytes length of the field value
      const length = bytes.readInt32BE(offset);
      offset += 4;
      //slice it
      const field = udtInfo.fields[i];
      if (length < 0) {
        result[field.name] = null;
        continue;
      }
      result[field.name] = this.decode(bytes.slice(offset, offset+length), field.type);
      offset += length;
    }
    return result;
  };

  private decodeTuple = function (bytes, columnInfo) {
    const tupleInfo = columnInfo.info;
    const elements = new Array(tupleInfo.length);
    let offset = 0;

    for (let i = 0; i < tupleInfo.length && offset < bytes.length; i++) {
      const length = bytes.readInt32BE(offset);
      offset += 4;

      if (length < 0) {
        elements[i] = null;
        continue;
      }

      elements[i] = this.decode(bytes.slice(offset, offset+length), tupleInfo[i]);
      offset += length;
    }

    return types.Tuple.fromArray(elements);
  };

  //Encoding methods
  private encodeFloat = function (value) {
    if (typeof value === 'string') {
      // All numeric types are supported as strings for historical reasons
      value = parseFloat(value);

      if (Number.isNaN(value)) {
        throw new TypeError(`Expected string representation of a number, obtained ${util.inspect(value)}`);
      }
    }

    if (typeof value !== 'number') {
      throw new TypeError('Expected Number, obtained ' + util.inspect(value));
    }

    const buf = utils.allocBufferUnsafe(4);
    buf.writeFloatBE(value, 0);
    return buf;
  };

  private encodeDouble = function (value) {
    if (typeof value === 'string') {
      // All numeric types are supported as strings for historical reasons
      value = parseFloat(value);

      if (Number.isNaN(value)) {
        throw new TypeError(`Expected string representation of a number, obtained ${util.inspect(value)}`);
      }
    }

    if (typeof value !== 'number') {
      throw new TypeError('Expected Number, obtained ' + util.inspect(value));
    }

    const buf = utils.allocBufferUnsafe(8);
    buf.writeDoubleBE(value, 0);
    return buf;
  };

  /**
   * @param {Date|String|Long|Number} value
   * @private
   */
  private encodeTimestamp = function (value: Date | string | Long | number) {
    const originalValue = value;
    if (typeof value === 'string') {
      value = new Date(value);
    }
    if (value instanceof Date) {
      //milliseconds since epoch
      value = value.getTime();
      if (isNaN(value)) {
        throw new TypeError('Invalid date: ' + originalValue);
      }
    }
    if (this.encodingOptions.useBigIntAsLong) {
      value = BigInt(value);
    }
    return this.encodeLong(value);
  };
  /**
   * @param {Date|String|LocalDate} value
   * @returns {Buffer}
   * @throws {TypeError}
   * @private
   */
  private encodeDate = function (value: Date | string | LocalDate): Buffer {
    const originalValue = value;
    try {
      if (typeof value === 'string') {
        value = types.LocalDate.fromString(value);
      }
      if (value instanceof Date) {
        value = types.LocalDate.fromDate(value);
      }
    }
    catch (err) {
      //Wrap into a TypeError
      throw new TypeError('LocalDate could not be parsed ' + err);
    }
    if (!(value instanceof types.LocalDate)) {
      throw new TypeError('Expected Date/String/LocalDate, obtained ' + util.inspect(originalValue));
    }
    return value.toBuffer();
  };
  /**
   * @param {String|LocalDate} value
   * @returns {Buffer}
   * @throws {TypeError}
   * @private
   */
  private encodeTime = function (value: string | LocalDate): Buffer {
    const originalValue = value;
    try {
      if (typeof value === 'string') {
        value = types.LocalTime.fromString(value);
      }
    }
    catch (err) {
      //Wrap into a TypeError
      throw new TypeError('LocalTime could not be parsed ' + err);
    }
    if (!(value instanceof types.LocalTime)) {
      throw new TypeError('Expected String/LocalTime, obtained ' + util.inspect(originalValue));
    }
    return value.toBuffer();
  };
  /**
   * @param {Uuid|String|Buffer} value
   * @private
   */
  private encodeUuid = function (value: Uuid | string | Buffer) {
    if (typeof value === 'string') {
      try {
        value = types.Uuid.fromString(value).getBuffer();
      }
      catch (err) {
        throw new TypeError(err.message);
      }
    } else if (value instanceof types.Uuid) {
      value = value.getBuffer();
    } else {
      throw new TypeError('Not a valid Uuid, expected Uuid/String/Buffer, obtained ' + util.inspect(value));
    }

    return value;
  };
  /**
   * @param {String|InetAddress|Buffer} value
   * @returns {Buffer}
   * @private
   */
  private encodeInet = function (value: string | InetAddress | Buffer): Buffer {
    if (typeof value === 'string') {
      value = types.InetAddress.fromString(value);
    }
    if (value instanceof types.InetAddress) {
      value = value.getBuffer();
    }
    if (!(value instanceof Buffer)) {
      throw new TypeError('Not a valid Inet, expected InetAddress/Buffer, obtained ' + util.inspect(value));
    }
    return value;
  };

  /**
   * @param {Long|Buffer|String|Number} value
   * @private
   */
  private _encodeBigIntFromLong = function (value: Long | Buffer | string | number) {
    if (typeof value === 'number') {
      value = Long["fromNumber"](value);
    } else if (typeof value === 'string') {
      value = Long["fromString"](value);
    }

    let buf = null;

    if (value instanceof Long) {
      buf = Long["toBuffer"](value);
    } else if (value instanceof MutableLong) {
      buf = Long["toBuffer"](value.toImmutable());
    }

    if (buf === null) {
      throw new TypeError('Not a valid bigint, expected Long/Number/String/Buffer, obtained ' + util.inspect(value));
    }

    return buf;
  };

  private encodeLong = function (value: Long | bigint | Buffer | string | number) {
    return this.encodingOptions.useBigIntAsLong
      ? this._encodeBigIntFromBigInt(value)
      : this._encodeBigIntFromLong(value);
  };

  private _encodeBigIntFromBigInt = function (value: string | bigint) {
    if (typeof value === 'string') {
      // All numeric types are supported as strings for historical reasons
      value = BigInt(value);
    }

    // eslint-disable-next-line valid-typeof
    if (typeof value !== 'bigint') {
      // Only BigInt values are supported
      throw new TypeError('Not a valid BigInt value, obtained ' + util.inspect(value));
    }

    const buffer = utils.allocBufferUnsafe(8);
    buffer.writeUInt32BE(Number(value >> bigInt32) >>> 0, 0);
    buffer.writeUInt32BE(Number(value & bigInt32BitsOn), 4);
    return buffer;
  };

  /**
   * @param {Integer|Buffer|String|Number} value
   * @returns {Buffer}
   * @private
   */
  private _encodeVarintFromInteger = function (value: Integer | Buffer | string | number): Buffer {
    if (typeof value === 'number') {
      value = Integer.fromNumber(value);
    }
    if (typeof value === 'string') {
      value = Integer.fromString(value);
    }
    let buf = null;
    if (value instanceof Buffer) {
      buf = value;
    }
    if (value instanceof Integer) {
      buf = Integer.toBuffer(value);
    }
    if (buf === null) {
      throw new TypeError('Not a valid varint, expected Integer/Number/String/Buffer, obtained ' + util.inspect(value));
    }
    return buf;
  };

  private encodeVarint = function (value: Integer | bigint | Buffer | string | number) {
    return this.encodingOptions.useBigIntAsVarint
      ? this._encodeVarintFromBigInt(value)
      : this._encodeVarintFromInteger(value);
  };

  private _encodeVarintFromBigInt = function (value: string | bigint) {
    if (typeof value === 'string') {
      // All numeric types are supported as strings for historical reasons
      value = BigInt(value);
    }

    // eslint-disable-next-line valid-typeof
    if (typeof value !== 'bigint') {
      throw new TypeError('Not a valid varint, expected BigInt, obtained ' + util.inspect(value));
    }

    if (value === bigInt0) {
      return buffers.int8Zero;

    }
    else if (value === bigIntMinus1) {
      return buffers.int8MaxValue;
    }

    const parts = [];

    if (value > bigInt0){
      while (value !== bigInt0) {
        parts.unshift(Number(value & bigInt8BitsOn));
        value = value >> bigInt8;
      }

      if (parts[0] > 0x7f) {
        // Positive value needs a padding
        parts.unshift(0);
      }
    } else {
      while (value !== bigIntMinus1) {
        parts.unshift(Number(value & bigInt8BitsOn));
        value = value >> bigInt8;
      }

      if (parts[0] <= 0x7f) {
        // Negative value needs a padding
        parts.unshift(0xff);
      }
    }

    return utils.allocBufferFromArray(parts);
  };

  /**
   * @param {BigDecimal|Buffer|String|Number} value
   * @returns {Buffer}
   * @private
   */
  private encodeDecimal = function (value: BigDecimal | Buffer | string | number): Buffer {
    if (typeof value === 'number') {
      value = BigDecimal.fromNumber(value);
    } else if (typeof value === 'string') {
      value = BigDecimal.fromString(value);
    }

    let buf = null;

    if (value instanceof BigDecimal) {
      buf = BigDecimal.toBuffer(value);
    } else {
      throw new TypeError('Not a valid varint, expected BigDecimal/Number/String/Buffer, obtained ' + util.inspect(value));
    }

    return buf;
  };
  private encodeString = function (value, encoding) {
    if (typeof value !== 'string') {
      throw new TypeError('Not a valid text value, expected String obtained ' + util.inspect(value));
    }
    return utils.allocBufferFromString(value, encoding);
  };
  private encodeUtf8String = function (value) {
    return this.encodeString(value, 'utf8');
  };
  private encodeAsciiString = function (value) {
    return this.encodeString(value, 'ascii');
  };
  
  private encodeBlob = function (value) {
    if (!(value instanceof Buffer)) {
      throw new TypeError('Not a valid blob, expected Buffer obtained ' + util.inspect(value));
    }
    return value;
  };

  /**
   * 
   * @param {any} value 
   * @param {OtherCustomColumnInfo | VectorColumnInfo} columnInfo
   * @returns 
   */
  private encodeCustom = function (value: any, columnInfo: OtherCustomColumnInfo | VectorColumnInfo) {

    if ('customTypeName' in columnInfo && columnInfo.customTypeName === 'vector') {
      return this.encodeVector(value, columnInfo);
    }

    if(typeof columnInfo.info === 'string' && columnInfo.info.startsWith(customTypeNames.vector)) {
      const vectorColumnInfo = /** @type {VectorColumnInfo} */ (this.parseFqTypeName(columnInfo.info));
      return this.encodeVector(value, vectorColumnInfo);
    }

    const handler = this.customEncoders[columnInfo.info];
    if (handler) {
      return handler.call(this, value);
    }
    throw new TypeError('No encoding handler found for type ' + columnInfo);
  };
  /**
   * @param {Boolean} value
   * @returns {Buffer}
   * @private
   */
  private encodeBoolean = function (value: boolean): Buffer {
    return value ? buffers.int8One : buffers.int8Zero;
  };
  /**
   * @param {Number|String} value
   * @private
   */
  private encodeInt = function (value: number | string) {
    if (isNaN(value)) {
      throw new TypeError('Expected Number, obtained ' + util.inspect(value));
    }
    const buf = utils.allocBufferUnsafe(4);
    buf.writeInt32BE(value, 0);
    return buf;
  };
  /**
   * @param {Number|String} value
   * @private
   */
  private encodeSmallint = function (value: number | string) {
    if (isNaN(value)) {
      throw new TypeError('Expected Number, obtained ' + util.inspect(value));
    }
    const buf = utils.allocBufferUnsafe(2);
    buf.writeInt16BE(value, 0);
    return buf;
  };
  /**
   * @param {Number} value
   * @private
   */
  private encodeTinyint = function (value: number) {
    if (isNaN(value)) {
      throw new TypeError('Expected Number, obtained ' + util.inspect(value));
    }
    const buf = utils.allocBufferUnsafe(1);
    buf.writeInt8(value, 0);
    return buf;
  };
  private encodeList = function (value, columnInfo) {
    const subtype = columnInfo.info;
    if (!Array.isArray(value)) {
      throw new TypeError('Not a valid list value, expected Array obtained ' + util.inspect(value));
    }
    if (value.length === 0) {
      return null;
    }
    const parts = [];
    parts.push(this.getLengthBuffer(value));
    for (let i = 0;i < value.length;i++) {
      const val = value[i];
      if (val === null || typeof val === 'undefined' || val === types.unset) {
        throw new TypeError('A collection can\'t contain null or unset values');
      }
      const bytes = this.encode(val, subtype);
      //include item byte length
      parts.push(this.getLengthBuffer(bytes));
      //include item
      parts.push(bytes);
    }
    return Buffer.concat(parts);
  };
  private encodeSet = function (value, columnInfo) {
    if (this.encodingOptions.set && value instanceof this.encodingOptions.set) {
      const arr = [];
      value.forEach(function (x) {
        arr.push(x);
      });
      return this.encodeList(arr, columnInfo);
    }
    return this.encodeList(value, columnInfo);
  };
  /**
   * Serializes a map into a Buffer
   * @param value
   * @param {MapColumnInfo} columnInfo
   * @returns {Buffer}
   * @private
   */
  private encodeMap = function (value, columnInfo: MapColumnInfo): Buffer {
    const subtypes = columnInfo.info;
    const parts = [];
    let propCounter = 0;
    let keySubtype = null;
    let valueSubtype = null;
    const self = this;
    if (subtypes) {
      keySubtype = subtypes[0];
      valueSubtype = subtypes[1];
    }
    function addItem(val, key) {
      if (key === null || typeof key === 'undefined' || key === types.unset) {
        throw new TypeError('A map can\'t contain null or unset keys');
      }
      if (val === null || typeof val === 'undefined' || val === types.unset) {
        throw new TypeError('A map can\'t contain null or unset values');
      }
      const keyBuffer = self.encode(key, keySubtype);
      //include item byte length
      parts.push(self.getLengthBuffer(keyBuffer));
      //include item
      parts.push(keyBuffer);
      //value
      const valueBuffer = self.encode(val, valueSubtype);
      //include item byte length
      parts.push(self.getLengthBuffer(valueBuffer));
      //include item
      if (valueBuffer !== null) {
        parts.push(valueBuffer);
      }
      propCounter++;
    }
    if (this.encodingOptions.map && value instanceof this.encodingOptions.map) {
      //Use Map#forEach() method to iterate
      value.forEach(addItem);
    }
    else {
      //Use object
      for (const key in value) {
        if (!value.hasOwnProperty(key)) {
          continue;
        }
        const val = value[key];
        addItem(val, key);
      }
    }

    parts.unshift(this.getLengthBuffer(propCounter));
    return Buffer.concat(parts);
  };


  /**
   * 
   * @param {any} value 
   * @param {UdtColumnInfo} columnInfo 
   * @returns 
   */
  private encodeUdt = function (value: any, columnInfo: UdtColumnInfo) {
    const udtInfo = columnInfo.info;
    const parts = [];
    let totalLength = 0;
    for (let i = 0; i < udtInfo.fields.length; i++) {
      const field = udtInfo.fields[i];
      const item = this.encode(value[field.name], field.type);
      if (!item) {
        parts.push(nullValueBuffer);
        totalLength += 4;
        continue;
      }
      if (item === types.unset) {
        parts.push(unsetValueBuffer);
        totalLength += 4;
        continue;
      }
      const lengthBuffer = utils.allocBufferUnsafe(4);
      lengthBuffer.writeInt32BE(item.length, 0);
      parts.push(lengthBuffer);
      parts.push(item);
      totalLength += item.length + 4;
    }
    return Buffer.concat(parts, totalLength);
  };
  /**
   * 
   * @param {any} value 
   * @param {TupleColumnInfo} columnInfo
   * @returns 
   */
  private encodeTuple = function (value: any, columnInfo: TupleColumnInfo) {
    const tupleInfo = columnInfo.info;
    const parts = [];
    let totalLength = 0;
    const length = Math.min(tupleInfo.length, value.length);

    for (let i = 0; i < length; i++) {
      const type = tupleInfo[i];
      const item = this.encode(value.get(i), type);

      if (!item) {
        parts.push(nullValueBuffer);
        totalLength += 4;
        continue;
      }

      if (item === types.unset) {
        parts.push(unsetValueBuffer);
        totalLength += 4;
        continue;
      }

      const lengthBuffer = utils.allocBufferUnsafe(4);
      lengthBuffer.writeInt32BE(item.length, 0);
      parts.push(lengthBuffer);
      parts.push(item);
      totalLength += item.length + 4;
    }

    return Buffer.concat(parts, totalLength);
  };

  /**
   * 
   * @param {Buffer} buffer 
   * @param {VectorColumnInfo} params 
   * @returns {Vector}
   */
  private decodeVector = function(buffer: Buffer, params: VectorColumnInfo): Vector {
    const subtype = params.info[0];
    const dimension = params.info[1];
    const elemLength = this.serializationSizeIfFixed(subtype);

    const rv = [];
    let offset = 0;
    for (let i = 0; i < dimension; i++) {
      if (elemLength === -1) {
        // var sized
        const [size, bytesRead] = utils.VIntCoding.uvintUnpack(buffer.subarray(offset));
        offset += bytesRead;
        if (offset + size > buffer.length) {
          throw new TypeError('Not enough bytes to decode the vector');
        }
        rv[i] = this.decode(buffer.subarray(offset, offset + size), subtype);
        offset += size;
      }else{
        if (offset + elemLength > buffer.length) {
          throw new TypeError('Not enough bytes to decode the vector');
        }
        rv[i] = this.decode(buffer.subarray(offset, offset + elemLength), subtype);
        offset += elemLength;
      }
    }
    if (offset !== buffer.length) {
      throw new TypeError('Extra bytes found after decoding the vector');
    }
    const typeInfo = (types.getDataTypeNameByCode(subtype));
    return new Vector(rv, typeInfo);
  };

  /**
   * @param {ColumnInfo} cqlType
   * @returns {Number}
   */
  private serializationSizeIfFixed = function (cqlType: ColumnInfo): number {
    switch (cqlType.code) {
      case dataTypes.bigint:
        return 8;
      case dataTypes.boolean:
        return 1;
      case dataTypes.timestamp:
        return 8;
      case dataTypes.double:
        return 8;
      case dataTypes.float:
        return 4;
      case dataTypes.int:
        return 4;
      case dataTypes.timeuuid:
        return 16;
      case dataTypes.uuid:
        return 16;
      case dataTypes.custom:
        if ('customTypeName' in cqlType && cqlType.customTypeName === 'vector'){ 
          const subtypeSerialSize = this.serializationSizeIfFixed(cqlType.info[0]);
          if (subtypeSerialSize === -1){
            return -1;
          }
          return subtypeSerialSize * cqlType.info[1];
          
        }
        return -1;
      default:
        return -1;
    }
  };
  /**
   * @param {Vector} value
   * @param {VectorColumnInfo} params
   * @returns {Buffer}
   */
  private encodeVector = function(value: Vector, params: VectorColumnInfo): Buffer {

    if (!(value instanceof Vector)) {
      throw new TypeError("Driver only supports Vector type when encoding a vector");
    }

    const dimension = params.info[1];
    if (value.length !== dimension) {
      throw new TypeError(`Expected vector with ${dimension} dimensions, observed size of ${value.length}`);
    }

    if (value.length === 0) {
      throw new TypeError("Cannot encode empty array as vector");
    }

    const serializationSize = this.serializationSizeIfFixed(params.info[0]);
    const encoded = [];
    for (const elem of value) {
      const elemBuffer = this.encode(elem, params.info[0]);
      if (serializationSize === -1) {
        encoded.push(utils.VIntCoding.uvintPack(elemBuffer.length));
      }
      encoded.push(elemBuffer);
    }
    return Buffer.concat(encoded);
  };

  /**
   * Extract the (typed) arguments from a vector type
   *
   * @param {String} typeName
   * @param {String} stringToExclude Leading string indicating this is a vector type (to be excluded when eval'ing args)
   * @param {Function} subtypeResolveFn Function used to resolve subtype type; varies depending on type naming convention
   * @returns {VectorColumnInfo}
   * @internal
   */
  private parseVectorTypeArgs = function(typeName: string, stringToExclude: string, subtypeResolveFn: Function): VectorColumnInfo {

    const argsStartIndex = stringToExclude.length + 1;
    const argsLength = typeName.length - (stringToExclude.length + 2);
    const params = parseParams(typeName, argsStartIndex, argsLength);
    if (params.length === 2) {
      /** @type {VectorColumnInfo} */
      const columnInfo: VectorColumnInfo = { code: dataTypes.custom, info: [subtypeResolveFn.bind(this)(params[0].trim()), parseInt(params[1].trim(), 10 )], customTypeName : 'vector'};
      return columnInfo;
    }

    throw new TypeError('Not a valid type ' + typeName);
  };

  /**
   * If not provided, it uses the array of buffers or the parameters and hints to build the routingKey
   * @param {Array} params
   * @param {import('..').ExecutionOptions} execOptions
   * @param [keys] parameter keys and positions in the params array
   * @throws TypeError
   * @internal
   * @ignore
   */
  private setRoutingKeyFromUser = function (params: Array<any>, execOptions: import('..').ExecutionOptions, keys) {
    let totalLength = 0;
    const userRoutingKey = execOptions.getRoutingKey();
    if (Array.isArray(userRoutingKey)) {
      if (userRoutingKey.length === 1) {
        execOptions.setRoutingKey(userRoutingKey[0]);
        return;
      }

      // Its a composite routing key
      totalLength = 0;
      for (let i = 0; i < userRoutingKey.length; i++) {
        const item = userRoutingKey[i];
        if (!item) {
          // Invalid routing key part provided by the user, clear the value
          execOptions.setRoutingKey(null);
          return;
        }
        totalLength += item.length + 3;
      }

      execOptions.setRoutingKey(concatRoutingKey(userRoutingKey, totalLength));
      return;
    }
    // If routingKey is present, ensure it is a Buffer, Token, or TokenRange.  Otherwise throw an error.
    if (userRoutingKey) {
      if (userRoutingKey instanceof Buffer || userRoutingKey instanceof token.Token
        || userRoutingKey instanceof token.TokenRange) {
        return;
      }

      throw new TypeError(`Unexpected routingKey '${util.inspect(userRoutingKey)}' provided. ` +
        `Expected Buffer, Array<Buffer>, Token, or TokenRange.`);
    }

    // If no params are present, return as routing key cannot be determined.
    if (!params || params.length === 0) {
      return;
    }

    let routingIndexes = execOptions.getRoutingIndexes();
    if (execOptions.getRoutingNames()) {
      routingIndexes = execOptions.getRoutingNames().map(k => keys[k]);
    }
    if (!routingIndexes) {
      return;
    }

    const parts = [];
    const hints = execOptions.getHints() || utils.emptyArray;

    const encodeParam = !keys ?
      (i => this.encode(params[i], hints[i])) :
      (i => this.encode(params[i].value, hints[i]));

    try {
      totalLength = this._encodeRoutingKeyParts(parts, routingIndexes, encodeParam);
    } catch (e) {
      // There was an error encoding a parameter that is part of the routing key,
      // ignore now to fail afterwards
    }

    if (totalLength === 0) {
      return;
    }

    execOptions.setRoutingKey(concatRoutingKey(parts, totalLength));
  };

  /**
   * Sets the routing key in the options based on the prepared statement metadata.
   * @param {Object} meta Prepared metadata
   * @param {Array} params Array of parameters
   * @param {ExecutionOptions} execOptions
   * @throws TypeError
   * @internal
   * @ignore
   */
  private setRoutingKeyFromMeta = function (meta: object, params: Array<any>, execOptions: ExecutionOptions) {
    const routingIndexes = execOptions.getRoutingIndexes();
    if (!routingIndexes) {
      return;
    }
    const parts = new Array(routingIndexes.length);
    const encodeParam = i => {
      const columnInfo = meta.columns[i];
      return this.encode(params[i], columnInfo ? columnInfo.type : null);
    };

    let totalLength = 0;

    try {
      totalLength = this._encodeRoutingKeyParts(parts, routingIndexes, encodeParam);
    } catch (e) {
      // There was an error encoding a parameter that is part of the routing key,
      // ignore now to fail afterwards
    }

    if (totalLength === 0) {
      return;
    }

    execOptions.setRoutingKey(concatRoutingKey(parts, totalLength));
  };

  /**
   * @param {Array} parts
   * @param {Array} routingIndexes
   * @param {Function} encodeParam
   * @returns {Number} The total length
   * @private
   */
  private _encodeRoutingKeyParts = function (parts: Array<any>, routingIndexes: Array<any>, encodeParam: Function): number {
    let totalLength = 0;
    for (let i = 0; i < routingIndexes.length; i++) {
      const paramIndex = routingIndexes[i];
      if (paramIndex === undefined) {
        // Bad input from the user, ignore
        return 0;
      }

      const item = encodeParam(paramIndex);
      if (item === null || item === undefined || item === types.unset) {
        // The encoded partition key should an instance of Buffer
        // Let it fail later in the pipeline for null/undefined parameter values
        return 0;
      }

      // Per each part of the routing key, 3 extra bytes are needed
      totalLength += item.length + 3;
      parts[i] = item;
    }
    return totalLength;
  };

  /**
   * Parses a CQL name string into data type information
   * @param {String} keyspace
   * @param {String} typeName
   * @param {Number} startIndex
   * @param {Number|null} length
   * @param {Function} udtResolver
   * @async
   * @returns {Promise.<ColumnInfo>} callback Callback invoked with err and  {{code: number, info: Object|Array|null, options: {frozen: Boolean}}}
   * @internal
   * @throws {Error}
   * @ignore
   */
  private parseTypeName = async function (keyspace: string, typeName: string, startIndex: number, length: number | null, udtResolver: Function): Promise<ColumnInfo> {
    startIndex = startIndex || 0;
    if (!length) {
      length = typeName.length;
    }

    let innerTypes;
    let frozen = false;

    if (typeName.indexOf("'", startIndex) === startIndex) {
      //If quoted, this is a custom type.
      const info = typeName.substr(startIndex+1, length-2);
      return {
        code: dataTypes.custom,
        info: info,
      };
    }

    if (!length) {
      length = typeName.length;
    }

    if (typeName.indexOf(cqlNames.frozen, startIndex) === startIndex) {
      //Remove the frozen token
      startIndex += cqlNames.frozen.length + 1;
      length -= cqlNames.frozen.length + 2;
      frozen = true;
    }

    if (typeName.indexOf(cqlNames.list, startIndex) === startIndex) {
      //move cursor across the name and bypass the angle brackets
      startIndex += cqlNames.list.length + 1;
      length -= cqlNames.list.length + 2;
      innerTypes = parseParams(typeName, startIndex, length, '<', '>');

      if (innerTypes.length !== 1) {
        throw new TypeError('Not a valid type ' + typeName);
      }

      const info = await this.parseTypeName(keyspace, innerTypes[0], 0, null, udtResolver);
      return {
        code: dataTypes.list,
        info: info,
        options: {
          frozen: frozen
        }
      };
    }

    if (typeName.indexOf(cqlNames.set, startIndex) === startIndex) {
      //move cursor across the name and bypass the angle brackets
      startIndex += cqlNames.set.length + 1;
      length -= cqlNames.set.length + 2;
      innerTypes = parseParams(typeName, startIndex, length, '<', '>');

      if (innerTypes.length !== 1) {
        throw new TypeError('Not a valid type ' + typeName);
      }

      const info = await this.parseTypeName(keyspace, innerTypes[0], 0, null, udtResolver);
      return {
        code: dataTypes.set,
        info: info,
        options: {
          frozen: frozen
        }
      };
    }

    if (typeName.indexOf(cqlNames.map, startIndex) === startIndex) {
      //move cursor across the name and bypass the angle brackets
      startIndex += cqlNames.map.length + 1;
      length -= cqlNames.map.length + 2;
      innerTypes = parseParams(typeName, startIndex, length, '<', '>');

      //It should contain the key and value types
      if (innerTypes.length !== 2) {
        throw new TypeError('Not a valid type ' + typeName);
      }

      const info = await this._parseChildTypes(keyspace, innerTypes, udtResolver);
      return {
        code: dataTypes.map,
        info: info,
        options: {
          frozen: frozen
        }
      };
    }

    if (typeName.indexOf(cqlNames.tuple, startIndex) === startIndex) {
      //move cursor across the name and bypass the angle brackets
      startIndex += cqlNames.tuple.length + 1;
      length -= cqlNames.tuple.length + 2;
      innerTypes = parseParams(typeName, startIndex, length, '<', '>');

      if (innerTypes.length < 1) {
        throw new TypeError('Not a valid type ' + typeName);
      }

      const info = await this._parseChildTypes(keyspace, innerTypes, udtResolver);
      return {
        code: dataTypes.tuple,
        info: info,
        options: {frozen: frozen}
      };
    }

    if (typeName.indexOf(cqlNames.vector, startIndex) === startIndex) {
      // It's a vector, so record the subtype and dimension.

      // parseVectorTypeArgs is not an async function but we are.  To keep things simple let's ask the
      // function to just return whatever it finds for an arg and we'll eval it after the fact
      const params = this.parseVectorTypeArgs.bind(this)(typeName, cqlNames.vector, (arg) => arg );
      params["info"][0] = await this.parseTypeName(keyspace, params["info"][0]);

      return params;
    }

    const quoted = typeName.indexOf('"', startIndex) === startIndex;
    if (quoted) {
      // Remove quotes
      startIndex++;
      length -= 2;
    }

    // Quick check if its a single type
    if (startIndex > 0) {
      typeName = typeName.substr(startIndex, length);
    }

    // Un-escape double quotes if quoted.
    if (quoted) {
      typeName = typeName.replace('""', '"');
    }

    const typeCode = dataTypes[typeName];
    if (typeof typeCode === 'number') {
      return {code : typeCode, info: null};
    }

    if (typeName === cqlNames.duration) {
      return {code : dataTypes.custom, info : customTypeNames.duration};
    }

    if (typeName === cqlNames.empty) {
      // Set as custom
      return {code : dataTypes.custom, info : 'empty'};
    }

    const udtInfo = await udtResolver(keyspace, typeName);
    if (udtInfo) {
      return {
        code: dataTypes.udt,
        info: udtInfo,
        options: {
          frozen: frozen
        }
      };
    }

    throw new TypeError('Not a valid type "' + typeName + '"');
  };

  /**
   * @param {String} keyspace
   * @param {Array} typeNames
   * @param {Function} udtResolver
   * @returns {Promise}
   * @private
   */
  private _parseChildTypes = function (keyspace: string, typeNames: Array<any>, udtResolver: Function): Promise<any> {
    return Promise.all(typeNames.map(name => this.parseTypeName(keyspace, name.trim(), 0, null, udtResolver)));
  };

    /**
   * Parses a Cassandra fully-qualified class name string into data type information
   * @param {String} typeName
   * @param {Number} [startIndex]
   * @param {Number} [length]
   * @throws {TypeError}
   * @returns {ColumnInfo}
   * @internal
   * @ignore
   */
    private parseFqTypeName = function (typeName: string, startIndex: number, length: number): ColumnInfo {
      let frozen = false;
      let reversed = false;
      startIndex = startIndex || 0;
      let params;
      if (!length) {
        length = typeName.length;
      }
      if (length > complexTypeNames.reversed.length && typeName.indexOf(complexTypeNames.reversed) === startIndex) {
        //Remove the reversed token
        startIndex += complexTypeNames.reversed.length + 1;
        length -= complexTypeNames.reversed.length + 2;
        reversed = true;
      }
      if (length > complexTypeNames.frozen.length &&
          typeName.indexOf(complexTypeNames.frozen, startIndex) === startIndex) {
        //Remove the frozen token
        startIndex += complexTypeNames.frozen.length + 1;
        length -= complexTypeNames.frozen.length + 2;
        frozen = true;
      }
      const options = {
        frozen: frozen,
        reversed: reversed
      };
      if (typeName === complexTypeNames.empty) {
        //set as custom
        return {
          code: dataTypes.custom,
          info: 'empty',
          options: options
        };
      }
      //Quick check if its a single type
      if (length <= singleFqTypeNamesLength) {
        if (startIndex > 0) {
          typeName = typeName.substr(startIndex, length);
        }
        const typeCode = singleTypeNames[typeName];
        if (typeof typeCode === 'number') {
          return {code : typeCode, info: null, options : options};
        }
        // special handling for duration
        if (typeName === customTypeNames.duration) {
          return {code: dataTypes.duration, options: options};
        }
        throw new TypeError('Not a valid type "' + typeName + '"');
      }
      if (typeName.indexOf(complexTypeNames.list, startIndex) === startIndex) {
        //Its a list
        //org.apache.cassandra.db.marshal.ListType(innerType)
        //move cursor across the name and bypass the parenthesis
        startIndex += complexTypeNames.list.length + 1;
        length -= complexTypeNames.list.length + 2;
        params = parseParams(typeName, startIndex, length);
        if (params.length !== 1) {
          throw new TypeError('Not a valid type ' + typeName);
        }
        const info = this.parseFqTypeName(params[0]);
        return {
          code: dataTypes.list,
          info: info,
          options: options
        };
      }
      if (typeName.indexOf(complexTypeNames.set, startIndex) === startIndex) {
        //Its a set
        //org.apache.cassandra.db.marshal.SetType(innerType)
        //move cursor across the name and bypass the parenthesis
        startIndex += complexTypeNames.set.length + 1;
        length -= complexTypeNames.set.length + 2;
        params = parseParams(typeName, startIndex, length);
        if (params.length !== 1)
        {
          throw new TypeError('Not a valid type ' + typeName);
        }
        const info = this.parseFqTypeName(params[0]);
        return {
          code : dataTypes.set,
          info : info,
          options: options
        };
      }
      if (typeName.indexOf(complexTypeNames.map, startIndex) === startIndex) {
        //org.apache.cassandra.db.marshal.MapType(keyType,valueType)
        //move cursor across the name and bypass the parenthesis
        startIndex += complexTypeNames.map.length + 1;
        length -= complexTypeNames.map.length + 2;
        params = parseParams(typeName, startIndex, length);
        //It should contain the key and value types
        if (params.length !== 2) {
          throw new TypeError('Not a valid type ' + typeName);
        }
        const info1 = this.parseFqTypeName(params[0]);
        const info2 = this.parseFqTypeName(params[1]);
        return {
          code : dataTypes.map,
          info : [info1, info2],
          options: options
        };
      }
      if (typeName.indexOf(complexTypeNames.udt, startIndex) === startIndex) {
        //move cursor across the name and bypass the parenthesis
        startIndex += complexTypeNames.udt.length + 1;
        length -= complexTypeNames.udt.length + 2;
        const udtType = this._parseUdtName(typeName, startIndex, length);
        udtType.options = options;
        return udtType;
      }
      if (typeName.indexOf(complexTypeNames.tuple, startIndex) === startIndex) {
        //move cursor across the name and bypass the parenthesis
        startIndex += complexTypeNames.tuple.length + 1;
        length -= complexTypeNames.tuple.length + 2;
        params = parseParams(typeName, startIndex, length);
        if (params.length < 1) {
          throw new TypeError('Not a valid type ' + typeName);
        }
        const info = params.map(x => this.parseFqTypeName(x));
        return {
          code : dataTypes.tuple,
          info : info,
          options: options
        };
      }
  
      if (typeName.indexOf(customTypeNames.vector, startIndex) === startIndex) {
        // It's a vector, so record the subtype and dimension.
        const params = this.parseVectorTypeArgs.bind(this)(typeName, customTypeNames.vector, this.parseFqTypeName);
        params.options = options;
        return params;
      }
  
      // Assume custom type if cannot be parsed up to this point.
      const info = typeName.substr(startIndex, length);
      return {
        code: dataTypes.custom,
        info: info,
        options: options
      };
    };
    /**
     * Parses type names with composites
     * @param {String} typesString
     * @returns {{types: Array, isComposite: Boolean, hasCollections: Boolean}}
     * @internal
     * @ignore
     */
    private parseKeyTypes = function (typesString: string): { types: Array<any>; isComposite: boolean; hasCollections: boolean; } {
      let i = 0;
      let length = typesString.length;
      const isComposite = typesString.indexOf(complexTypeNames.composite) === 0;
      if (isComposite) {
        i = complexTypeNames.composite.length + 1;
        length--;
      }
      const types = [];
      let startIndex = i;
      let nested = 0;
      let inCollectionType = false;
      let hasCollections = false;
      //as collection types are not allowed, it is safe to split by ,
      while (++i < length) {
        switch (typesString[i]) {
          case ',':
            if (nested > 0) {
              break;
            }
            if (inCollectionType) {
              //remove type id
              startIndex = typesString.indexOf(':', startIndex) + 1;
            }
            types.push(typesString.substring(startIndex, i));
            startIndex = i + 1;
            break;
          case '(':
            if (nested === 0 && typesString.indexOf(complexTypeNames.collection, startIndex) === startIndex) {
              inCollectionType = true;
              hasCollections = true;
              //skip collection type
              i++;
              startIndex = i;
              break;
            }
            nested++;
            break;
          case ')':
            if (inCollectionType && nested === 0){
              types.push(typesString.substring(typesString.indexOf(':', startIndex) + 1, i));
              startIndex = i + 1;
              break;
            }
            nested--;
            break;
        }
      }
      if (startIndex < length) {
        types.push(typesString.substring(startIndex, length));
      }
      return {
        types: types.map(name => this.parseFqTypeName(name)),
        hasCollections: hasCollections,
        isComposite: isComposite
      };
    };
    /**
     * 
     * @param {string} typeName 
     * @param {number} startIndex 
     * @param {number} length 
     * @returns {UdtColumnInfo} 
     */
    private _parseUdtName = function (typeName: string, startIndex: number, length: number): UdtColumnInfo {
      const udtParams = parseParams(typeName, startIndex, length);
      if (udtParams.length < 2) {
        //It should contain at least the keyspace, name of the udt and a type
        throw new TypeError('Not a valid type ' + typeName);
      }
      /**
       * @type {{keyspace: String, name: String, fields: Array}}
       */
      const udtInfo: { keyspace: string; name: string; fields: Array<any>; } = {
        keyspace: udtParams[0],
        name: utils.allocBufferFromString(udtParams[1], 'hex').toString(),
        fields: []
      };
      for (let i = 2; i < udtParams.length; i++) {
        const p = udtParams[i];
        const separatorIndex = p.indexOf(':');
        const fieldType = this.parseFqTypeName(p, separatorIndex + 1, p.length - (separatorIndex + 1));
        udtInfo.fields.push({
          name: utils.allocBufferFromString(p.substr(0, separatorIndex), 'hex').toString(),
          type: fieldType
        });
      }
      return {
        code : dataTypes.udt,
        info : udtInfo
      };
    };



  private decoders = {
    [dataTypes.custom]: this.decodeCustom,
    [dataTypes.ascii]: this.decodeAsciiString,
    [dataTypes.bigint]: this.decodeLong,
    [dataTypes.blob]: this.decodeBlob,
    [dataTypes.boolean]: this.decodeBoolean,
    [dataTypes.counter]: this.decodeLong,
    [dataTypes.decimal]: this.decodeDecimal,
    [dataTypes.double]: this.decodeDouble,
    [dataTypes.float]: this.decodeFloat,
    [dataTypes.int]: this.decodeInt,
    [dataTypes.text]: this.decodeUtf8String,
    [dataTypes.timestamp]: this.decodeTimestamp,
    [dataTypes.uuid]: this.decodeUuid,
    [dataTypes.varchar]: this.decodeUtf8String,
    [dataTypes.varint]: this.decodeVarint,
    [dataTypes.timeuuid]: this.decodeTimeUuid,
    [dataTypes.inet]: this.decodeInet,
    [dataTypes.date]: this.decodeDate,
    [dataTypes.time]: this.decodeTime,
    [dataTypes.smallint]: this.decodeSmallint,
    [dataTypes.tinyint]: this.decodeTinyint,
    [dataTypes.duration]: decodeDuration,
    [dataTypes.list]: this.decodeList,
    [dataTypes.map]: this.decodeMap,
    [dataTypes.set]: this.decodeSet,
    [dataTypes.udt]: this.decodeUdt,
    [dataTypes.tuple]: this.decodeTuple
  };

  private encoders = {
    [dataTypes.custom]: this.encodeCustom,
    [dataTypes.ascii]: this.encodeAsciiString,
    [dataTypes.bigint]: this.encodeLong,
    [dataTypes.blob]: this.encodeBlob,
    [dataTypes.boolean]: this.encodeBoolean,
    [dataTypes.counter]: this.encodeLong,
    [dataTypes.decimal]: this.encodeDecimal,
    [dataTypes.double]: this.encodeDouble,
    [dataTypes.float]: this.encodeFloat,
    [dataTypes.int]: this.encodeInt,
    [dataTypes.text]: this.encodeUtf8String,
    [dataTypes.timestamp]: this.encodeTimestamp,
    [dataTypes.uuid]: this.encodeUuid,
    [dataTypes.varchar]: this.encodeUtf8String,
    [dataTypes.varint]: this.encodeVarint,
    [dataTypes.timeuuid]: this.encodeUuid,
    [dataTypes.inet]: this.encodeInet,
    [dataTypes.date]: this.encodeDate,
    [dataTypes.time]: this.encodeTime,
    [dataTypes.smallint]: this.encodeSmallint,
    [dataTypes.tinyint]: this.encodeTinyint,
    [dataTypes.duration]: encodeDuration,
    [dataTypes.list]: this.encodeList,
    [dataTypes.map]: this.encodeMap,
    [dataTypes.set]: this.encodeSet,
    [dataTypes.udt]: this.encodeUdt,
    [dataTypes.tuple]: this.encodeTuple
  };

  /**
   * Decodes Cassandra bytes into Javascript values.
   * <p>
   * This is part of an <b>experimental</b> API, this can be changed future releases.
   * </p>
   * @param {Buffer} buffer Raw buffer to be decoded.
   * @param {ColumnInfo} type 
   */
  public decode = function (buffer: Buffer, type: ColumnInfo) {
  if (buffer === null || (buffer.length === 0 && !zeroLengthTypesSupported.has(type.code))) {
    return null;
  }

  const decoder = this.decoders[type.code];

  if (!decoder) {
    throw new Error('Unknown data type: ' + type.code);
  }

  return decoder.call(this, buffer, type);
  };


  /**
   * Encodes Javascript types into Buffer according to the Cassandra protocol.
   * <p>
   * This is part of an <b>experimental</b> API, this can be changed future releases.
   * </p>
   * @param {*} value The value to be converted.
   * @param {ColumnInfo | Number | String} typeInfo The type information.
   * <p>It can be either a:</p>
   * <ul>
   *   <li>A <code>String</code> representing the data type.</li>
   *   <li>A <code>Number</code> with one of the values of {@link module:types~dataTypes dataTypes}.</li>
   *   <li>An <code>Object</code> containing the <code>type.code</code> as one of the values of
   *   {@link module:types~dataTypes dataTypes} and <code>type.info</code>.
   *   </li>
   * </ul>
   * @returns {Buffer}
   * @throws {TypeError} When there is an encoding error
   */
  public encode = function (value: any, typeInfo: ColumnInfo | number | string): Buffer {
  if (value === undefined) {
    value = this.encodingOptions.useUndefinedAsUnset && this.protocolVersion >= 4 ? types.unset : null;
  }

  if (value === types.unset) {
    if (!types.protocolVersion.supportsUnset(this.protocolVersion)) {
      throw new TypeError('Unset value can not be used for this version of Cassandra, protocol version: ' +
        this.protocolVersion);
    }

    return value;
  }

  if (value === null || value instanceof Buffer) {
    return value;
  }

  /** @type {ColumnInfo | null} */
  let type: ColumnInfo | null = null;

  if (typeInfo) {
    if (typeof typeInfo === 'number') {
      type = {
        code: typeInfo
      };
    }
    else if (typeof typeInfo === 'string') {
      type = dataTypes.getByName(typeInfo);
    }
    else if (typeof typeInfo.code === 'number') {
      type = typeInfo;
    }
    if (type == null || typeof type.code !== 'number') {
      throw new TypeError('Type information not valid, only String and Number values are valid hints');
    }
  }
  else {
    //Lets guess
    type = Encoder.guessDataType(value);
    if (!type) {
      throw new TypeError('Target data type could not be guessed, you should use prepared statements for accurate type mapping. Value: ' + util.inspect(value));
    }
  }

  const encoder = this.encoders[type.code];

  if (!encoder) {
    throw new Error('Type not supported ' + type.code);
  }

  return encoder.call(this, value, type);
  };

  /**
   * Try to guess the Cassandra type to be stored, based on the javascript value type
   * @param value
   * @returns {ColumnInfo | null}
   * @ignore
   * @internal
   */
  public static guessDataType = function (value): ColumnInfo | null {
    const esTypeName = (typeof value);
    if (esTypeName === 'number') {
      return {code : dataTypes.double};
    }
    else if (esTypeName === 'string') {
      if (value.length === 36 && uuidRegex.test(value)){
        return {code : dataTypes.uuid};
      }
      return {code : dataTypes.text};
      
    }
    else if (esTypeName === 'boolean') {
      return {code : dataTypes.boolean};
    }
    else if (value instanceof Buffer) {
      return {code : dataTypes.blob};
    }
    else if (value instanceof Date) {
      return {code : dataTypes.timestamp};
    }
    else if (value instanceof Long) {
      return {code : dataTypes.bigint};
    }
    else if (value instanceof Integer) {
      return {code : dataTypes.varint};
    }
    else if (value instanceof BigDecimal) {
      return {code : dataTypes.decimal};
    }
    else if (value instanceof types.Uuid) {
      return {code : dataTypes.uuid};
    }
    else if (value instanceof types.InetAddress) {
      return {code : dataTypes.inet};
    }
    else if (value instanceof types.Tuple) {
      return {code : dataTypes.tuple};
    }
    else if (value instanceof types.LocalDate) {
      return {code : dataTypes.date};
    }
    else if (value instanceof types.LocalTime) {
      return {code : dataTypes.time};
    }
    else if (value instanceof types.Duration) {
      return {code : dataTypes.custom,
        info : customTypeNames.duration};
    }
    // Map JS TypedArrays onto vectors
    else if (value instanceof types.Vector) {
      if (value && value.length > 0) {
        if (value instanceof Float32Array) {
          return {
            code: dataTypes.custom,
            customTypeName: 'vector',
            info: [ {code: dataTypes.float}, value.length]
          };
        }
       
        /** @type {ColumnInfo?} */
        let subtypeColumnInfo: ColumnInfo | null = null;
        // try to fetch the subtype from the Vector, or else guess
        if (value.subtype) {
          try {
            subtypeColumnInfo = dataTypes.getByName(value.subtype);
          } catch (TypeError) {
            // ignore
          }
        } 
        if (subtypeColumnInfo == null){
          subtypeColumnInfo = this.guessDataType(value[0]);
        }
        if (subtypeColumnInfo != null) {
          return {
            code: dataTypes.custom,
            customTypeName: 'vector',
            info: [subtypeColumnInfo, value.length]
          };
        }
        throw new TypeError("Cannot guess subtype from element " + value[0]);
      } else {
        throw new TypeError("Cannot guess subtype of empty vector");
      }
    }
    else if (Array.isArray(value)) {
      return {code : dataTypes.list};
    }
    else if (value instanceof Geometry) {
      if (value instanceof LineString) {
        return {code : dataTypes.custom,
          info : customTypeNames.lineString};
      } else if (value instanceof Point) {
        return {code : dataTypes.custom,
          info : customTypeNames.point};
      } else if (value instanceof Polygon) {
        return {code : dataTypes.custom,
          info : customTypeNames.polygon};
      }
    }
    else if (value instanceof DateRange) {
      return {code : dataTypes.custom,
        info : customTypeNames.dateRange};
    }
  
    return null;
  };

  private static isTypedArray = function(arg) {
    // The TypedArray superclass isn't available directly so to detect an instance of a TypedArray
    // subclass we have to access the prototype of a concrete instance.  There's nothing magical about
    // Uint8Array here; we could just as easily use any of the other TypedArray subclasses.
    return (arg instanceof Object.getPrototypeOf(Uint8Array));
  };
}

/**
 * Gets a buffer containing with the bytes (BE) representing the collection length for protocol v2 and below
 * @param {Buffer|Number} value
 * @returns {Buffer}
 * @private
 */
function getLengthBufferV2(value: Buffer | number): Buffer {
  if (!value) {
    return buffers.int16Zero;
  }
  const lengthBuffer = utils.allocBufferUnsafe(2);
  if (typeof value === 'number') {
    lengthBuffer.writeUInt16BE(value, 0);
  }
  else {
    lengthBuffer.writeUInt16BE(value.length, 0);
  }
  return lengthBuffer;
}

/**
 * Gets a buffer containing with the bytes (BE) representing the collection length for protocol v3 and above
 * @param {Buffer|Number} value
 * @returns {Buffer}
 * @private
 */
function getLengthBufferV3(value: Buffer | number): Buffer {
  if (!value) {
    return buffers.int32Zero;
  }
  const lengthBuffer = utils.allocBufferUnsafe(4);
  if (typeof value === 'number') {
    lengthBuffer.writeInt32BE(value, 0);
  }
  else {
    lengthBuffer.writeInt32BE(value.length, 0);
  }
  return lengthBuffer;
}

/**
 * @param {Buffer} buffer
 * @private
 */
function handleBufferCopy(buffer: Buffer) {
  if (buffer === null) {
    return null;
  }
  return utils.copyBuffer(buffer);
}

/**
 * @param {Buffer} buffer
 * @private
 */
function handleBufferRef(buffer: Buffer) {
  return buffer;
}
/**
 * Decodes collection length for protocol v3 and above
 * @param bytes
 * @param offset
 * @returns {Number}
 * @private
 */
function decodeCollectionLengthV3(bytes, offset): number {
  return bytes.readInt32BE(offset);
}
/**
 * Decodes collection length for protocol v2 and below
 * @param bytes
 * @param offset
 * @returns {Number}
 * @private
 */
function decodeCollectionLengthV2(bytes, offset): number {
  return bytes.readUInt16BE(offset);
}

function decodeDuration(bytes) {
  return types.Duration.fromBuffer(bytes);
}

function encodeDuration(value) {
  if (!(value instanceof types.Duration)) {
    throw new TypeError('Not a valid duration, expected Duration/Buffer obtained ' + util.inspect(value));
  }
  return value.toBuffer();
}

/**
 * @private
 * @param {Buffer} buffer
 */
function decodeLineString(buffer: Buffer) {
  return LineString.fromBuffer(buffer);
}

/**
 * @private
 * @param {LineString} value
 */
function encodeLineString(value: LineString) {
  return value.toBuffer();
}

/**
 * @private
 * @param {Buffer} buffer
 */
function decodePoint(buffer: Buffer) {
  return Point.fromBuffer(buffer);
}

/**
 * @private
 * @param {LineString} value
 */
function encodePoint(value: LineString) {
  return value.toBuffer();
}

/**
 * @private
 * @param {Buffer} buffer
 */
function decodePolygon(buffer: Buffer) {
  return Polygon.fromBuffer(buffer);
}

/**
 * @private
 * @param {Polygon} value
 */
function encodePolygon(value: Polygon) {
  return value.toBuffer();
}

function decodeDateRange(buffer) {
  return DateRange.fromBuffer(buffer);
}

/**
 * @private
 * @param {DateRange} value
 */
function encodeDateRange(value: DateRange) {
  return value.toBuffer();
}

/**
 * @param {String} value
 * @param {Number} startIndex
 * @param {Number} length
 * @param {String} [open]
 * @param {String} [close]
 * @returns {Array<String>}
 * @private
 */
function parseParams(value: string, startIndex: number, length: number, open: string, close: string): Array<string> {
  open = open || '(';
  close = close || ')';
  const types = [];
  let paramStart = startIndex;
  let level = 0;
  for (let i = startIndex; i < startIndex + length; i++) {
    const c = value[i];
    if (c === open) {
      level++;
    }
    if (c === close) {
      level--;
    }
    if (level === 0 && c === ',') {
      types.push(value.substr(paramStart, i - paramStart));
      paramStart = i + 1;
    }
  }
  //Add the last one
  types.push(value.substr(paramStart, length - (paramStart - startIndex)));
  return types;
}

/**
 * @param {Array.<Buffer>} parts
 * @param {Number} totalLength
 * @returns {Buffer}
 * @private
 */
function concatRoutingKey(parts: Array<Buffer>, totalLength: number): Buffer {
  if (totalLength === 0) {
    return null;
  }
  if (parts.length === 1) {
    return parts[0];
  }
  const routingKey = utils.allocBufferUnsafe(totalLength);
  let offset = 0;
  for (let i = 0; i < parts.length; i++) {
    const item = parts[i];
    routingKey.writeUInt16BE(item.length, offset);
    offset += 2;
    item.copy(routingKey, offset);
    offset += item.length;
    routingKey[offset] = 0;
    offset++;
  }
  return routingKey;
}

function invertObject(obj) {
  const rv = {};
  for(const k in obj){
    if (obj.hasOwnProperty(k)) {
      rv[obj[k]] = k;
    }
  }
  return rv;
}

export default Encoder;<|MERGE_RESOLUTION|>--- conflicted
+++ resolved
@@ -25,19 +25,6 @@
 import {dataTypes, Long, Integer, BigDecimal} from "./types/index";
 import {Geometry, LineString, Point, Polygon} from "./geometry/index";
 
-<<<<<<< HEAD
-'use strict';
-=======
-
-const dataTypes = types.dataTypes;
-const Long = types.Long;
-const Integer = types.Integer;
-const BigDecimal = types.BigDecimal;
-const Geometry = geo.Geometry;
-const LineString = geo.LineString;
-const Point = geo.Point;
-const Polygon = geo.Polygon;
->>>>>>> 0fdf8b14
 
 const uuidRegex = /^[0-9a-f]{8}-[0-9a-f]{4}-[0-9a-f]{4}-[0-9a-f]{4}-[0-9a-f]{12}$/i;
 
