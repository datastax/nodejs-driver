--- conflicted
+++ resolved
@@ -76,7 +76,13 @@
   this.tokens = null;
 
   /**
-<<<<<<< HEAD
+   * Gets the id of the host.
+   * <p>This identifier is used by the server for internal communication / gossip.</p>
+   * @type {Uuid}
+   */
+  this.hostId = null;
+
+  /**
    * Gets string containing the DSE version or null if not set.
    * @type {String}
    */
@@ -97,13 +103,6 @@
    * @type {Array<string>}
    */
   this.workloads = utils.emptyArray;
-=======
-   * Gets the id of the host.
-   * <p>This identifier is used by the server for internal communication / gossip.</p>
-   * @type {Uuid}
-   */
-  this.hostId = null;
->>>>>>> 636c7089
 
   // the distance as last set using the load balancing policy
   this._distance = types.distance.ignored;
