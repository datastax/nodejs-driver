--- conflicted
+++ resolved
@@ -454,7 +454,16 @@
 };
 
 /**
-<<<<<<< HEAD
+ * Gets an associative array containing the policy options.
+ */
+WhiteListPolicy.prototype.getOptions = function () {
+  return new Map([
+    ['childPolicy', this.childPolicy.constructor !== undefined ? this.childPolicy.constructor.name : null ],
+    ['whitelist', Object.keys(this.whiteList)]
+  ]);
+};
+
+/**
  * A load-balancing policy implementation that attempts to fairly distribute the load based on the amount of in-flight
  * request per hosts. The local replicas are initially shuffled and
  * <a href="https://www.eecs.harvard.edu/~michaelm/postscripts/mythesis.pdf">between the first two nodes in the
@@ -813,16 +822,6 @@
       ' not specified in constructor. At least one is required.');
   }
 }
-=======
- * Gets an associative array containing the policy options.
- */
-WhiteListPolicy.prototype.getOptions = function () {
-  return new Map([
-    ['childPolicy', this.childPolicy.constructor !== undefined ? this.childPolicy.constructor.name : null ],
-    ['whitelist', Object.keys(this.whiteList)]
-  ]);
-};
->>>>>>> 58031293
 
 exports.DCAwareRoundRobinPolicy = DCAwareRoundRobinPolicy;
 exports.DseLoadBalancingPolicy = DseLoadBalancingPolicy;
