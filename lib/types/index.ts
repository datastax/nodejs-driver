--- conflicted
+++ resolved
@@ -13,7 +13,7 @@
  * See the License for the specific language governing permissions and
  * limitations under the License.
  */
-'use strict';
+
 import util from "util";
 import errors from "../errors";
 import TimeUuid from "./time-uuid";
@@ -33,11 +33,6 @@
 import Tuple from './tuple';
 import Vector from "./vector";
 
-<<<<<<< HEAD
-=======
-
-
->>>>>>> 0fdf8b14
 /**
  * Consistency levels
  * @type {Object}
