--- conflicted
+++ resolved
@@ -13,15 +13,11 @@
  * See the License for the specific language governing permissions and
  * limitations under the License.
  */
-'use strict';
+
 import Long from "long";
 import util from "util";
 import utils from "../utils";
 
-<<<<<<< HEAD
-=======
-
->>>>>>> 0fdf8b14
 /** @module types */
 
 /**
