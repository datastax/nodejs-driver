/*
 * Copyright DataStax, Inc.
 *
 * Licensed under the Apache License, Version 2.0 (the "License");
 * you may not use this file except in compliance with the License.
 * You may obtain a copy of the License at
 *
 * http://www.apache.org/licenses/LICENSE-2.0
 *
 * Unless required by applicable law or agreed to in writing, software
 * distributed under the License is distributed on an "AS IS" BASIS,
 * WITHOUT WARRANTIES OR CONDITIONS OF ANY KIND, either express or implied.
 * See the License for the specific language governing permissions and
 * limitations under the License.
 */
"use strict";
import Long from "long";

<<<<<<< HEAD
=======

>>>>>>> 0fdf8b14
const TWO_PWR_16_DBL = 1 << 16;
const TWO_PWR_32_DBL = TWO_PWR_16_DBL * TWO_PWR_16_DBL;

/**
 * Constructs a signed int64 representation.
 * @ignore
 */
class MutableLong {
  _arr: number[];
  constructor(b00?, b16?, b32?, b48?) {
    // Use an array of uint16
    this._arr = [b00 & 0xffff, b16 & 0xffff, b32 & 0xffff, b48 & 0xffff];
  }

  static one: MutableLong = new MutableLong(1, 0, 0, 0);

  toString() {
    return this.toImmutable().toString();
  }

  /**
   * Compares this value with the provided value.
   * @param {MutableLong} other
   * @return {number}
   */
  compare(other: MutableLong): number {
    const thisNeg = this.isNegative();
    const otherNeg = other.isNegative();
    if (thisNeg && !otherNeg) {
      return -1;
    }
    if (!thisNeg && otherNeg) {
      return 1;
    }
    // At this point the sign bits are the same
    return this._compareBits(other);
  }

  _compareBits(other: MutableLong) {
    for (let i = 3; i >= 0; i--) {
      if (this._arr[i] > other._arr[i]) {
        return 1;
      }
      if (this._arr[i] < other._arr[i]) {
        return -1;
      }
    }
    return 0;
  }

  getUint16(index) {
    return this._arr[index];
  }

  getLowBitsUnsigned() {
    return (this._arr[0] | ((this._arr[1] & 0xffff) << 16)) >>> 0;
  }

  getHighBitsUnsigned() {
    return (this._arr[2] | (this._arr[3] << 16)) >>> 0;
  }

  toNumber() {
    return (this._arr[3] << 16 | this._arr[2]) * TWO_PWR_32_DBL + ((this._arr[1] << 16 | this._arr[0]) >>> 0);
  }

  /**
   * Performs the bitwise NOT of this value.
   * @return {MutableLong}
   */
  not(): MutableLong {
    this._arr[0] = ~this._arr[0] & 0xffff;
    this._arr[1] = ~this._arr[1] & 0xffff;
    this._arr[2] = ~this._arr[2] & 0xffff;
    this._arr[3] = ~this._arr[3] & 0xffff;
    return this;
  }

  add(addend) {
    let c48 = 0, c32 = 0, c16 = 0, c00 = 0;
    c00 += this._arr[0] + addend._arr[0];
    this._arr[0] = c00 & 0xffff;
    c16 += c00 >>> 16;
    c16 += this._arr[1] + addend._arr[1];
    this._arr[1] = c16 & 0xffff;
    c32 += c16 >>> 16;
    c32 += this._arr[2] + addend._arr[2];
    this._arr[2] = c32 & 0xffff;
    c48 += c32 >>> 16;
    c48 += this._arr[3] + addend._arr[3];
    this._arr[3] = c48 & 0xffff;
    return this;
  }

  shiftLeft(numBits) {
    if (numBits === 0) {
      return this;
    }
    if (numBits >= 64) {
      return this.toZero();
    }
    const remainingBits = numBits % 16;
    const pos = Math.floor(numBits / 16);
    if (pos > 0) {
      this._arr[3] = this._arr[3 - pos];
      this._arr[2] = pos > 2 ? 0 : this._arr[2 - pos];
      this._arr[1] = pos > 1 ? 0 : this._arr[0];
      this._arr[0] = 0;
    }
    if (remainingBits > 0) {
      // shift left within the int16 and the next one
      this._arr[3] = ((this._arr[3] << remainingBits) | (this._arr[2] >>> (16 - remainingBits))) & 0xffff;
      this._arr[2] = ((this._arr[2] << remainingBits) | (this._arr[1] >>> (16 - remainingBits))) & 0xffff;
      this._arr[1] = ((this._arr[1] << remainingBits) | (this._arr[0] >>> (16 - remainingBits))) & 0xffff;
      this._arr[0] = (this._arr[0] << remainingBits) & 0xffff;
    }
    return this;
  }

  shiftRightUnsigned(numBits) {
    if (numBits === 0) {
      return this;
    }
    if (numBits >= 64) {
      return this.toZero();
    }
    const remainingBits = numBits % 16;
    const pos = Math.floor(numBits / 16);
    if (pos > 0) {
      this._arr[0] = this._arr[pos];
      this._arr[1] = pos > 2 ? 0 : this._arr[1 + pos];
      this._arr[2] = pos > 1 ? 0 : this._arr[3];
      this._arr[3] = 0;
    }
    if (remainingBits > 0) {
      this._arr[0] = (this._arr[0] >>> remainingBits) | ((this._arr[1] << (16 - remainingBits)) & 0xffff);
      this._arr[1] = (this._arr[1] >>> remainingBits) | ((this._arr[2] << (16 - remainingBits)) & 0xffff);
      this._arr[2] = (this._arr[2] >>> remainingBits) | ((this._arr[3] << (16 - remainingBits)) & 0xffff);
      this._arr[3] = this._arr[3] >>> remainingBits;
    }
    return this;
  }

  or(other) {
    this._arr[0] |= other._arr[0];
    this._arr[1] |= other._arr[1];
    this._arr[2] |= other._arr[2];
    this._arr[3] |= other._arr[3];
    return this;
  }

  /**
   * Returns the bitwise XOR of this Long and the given one.
   * @param {MutableLong} other
   * @returns {MutableLong} this instance.
   */
  xor(other: MutableLong): MutableLong {
    this._arr[0] ^= other._arr[0];
    this._arr[1] ^= other._arr[1];
    this._arr[2] ^= other._arr[2];
    this._arr[3] ^= other._arr[3];
    return this;
  }

  clone() {
    return new MutableLong(this._arr[0], this._arr[1], this._arr[2], this._arr[3]);
  }

  /**
   * Performs the product of this and the specified Long.
   * @param {MutableLong} multiplier
   * @returns {MutableLong} this instance.
   */
  multiply(multiplier: MutableLong): MutableLong {
    let negate = false;
    if (this.isZero() || multiplier.isZero()) {
      return this.toZero();
    }
    if (this.isNegative()) {
      this.negate();
      negate = !negate;
    }
    if (multiplier.isNegative()) {
      multiplier = multiplier.clone().negate();
      negate = !negate;
    }
    // We can skip products that would overflow.
    let c48 = 0, c32 = 0, c16 = 0, c00 = 0;
    c00 += this._arr[0] * multiplier._arr[0];
    c16 += c00 >>> 16;
    c16 += this._arr[1] * multiplier._arr[0];
    c32 += c16 >>> 16;
    c16 &= 0xFFFF;
    c16 += this._arr[0] * multiplier._arr[1];
    c32 += c16 >>> 16;
    c32 += this._arr[2] * multiplier._arr[0];
    c48 += c32 >>> 16;
    c32 &= 0xFFFF;
    c32 += this._arr[1] * multiplier._arr[1];
    c48 += c32 >>> 16;
    c32 &= 0xFFFF;
    c32 += this._arr[0] * multiplier._arr[2];
    c48 += c32 >>> 16;
    c48 += this._arr[3] * multiplier._arr[0] + this._arr[2] * multiplier._arr[1] +
      this._arr[1] * multiplier._arr[2] + this._arr[0] * multiplier._arr[3];
    this._arr[0] = c00 & 0xffff;
    this._arr[1] = c16 & 0xffff;
    this._arr[2] = c32 & 0xffff;
    this._arr[3] = c48 & 0xffff;
    if (negate) {
      this.negate();
    }
    return this;
  }

  toZero() {
    this._arr[3] = this._arr[2] = this._arr[1] = this._arr[0] = 0;
    return this;
  }

  isZero() {
    return (this._arr[3] === 0 && this._arr[2] === 0 && this._arr[1] === 0 && this._arr[0] === 0);
  }

  isNegative() {
    // most significant bit turned on
    return (this._arr[3] & 0x8000) > 0;
  }

  /**
   * Negates this value.
   * @return {MutableLong}
   */
  negate(): MutableLong {
    return this.not().add(MutableLong.one);
  }

  equals(other) {
    if (!(other instanceof MutableLong)) {
      return false;
    }
    return (this._arr[0] === other._arr[0] && this._arr[1] === other._arr[1] &&
      this._arr[2] === other._arr[2] && this._arr[3] === other._arr[3]);
  }

  toImmutable() {
    return Long.fromBits(this.getLowBitsUnsigned(), this.getHighBitsUnsigned(), false);
  }

  static fromNumber(value) {
    if (isNaN(value) || !isFinite(value)) {
      return new MutableLong();
    }
    if (value < 0) {
      return MutableLong.fromNumber(-value).negate();
    }
    const low32Bits = value % TWO_PWR_32_DBL;
    const high32Bits = value / TWO_PWR_32_DBL;
    return MutableLong.fromBits(low32Bits, high32Bits);
  }

  static fromBits(low32Bits, high32Bits) {
    return new MutableLong(low32Bits, low32Bits >>> 16, high32Bits, high32Bits >>> 16);
  }

  /**
   * Returns a Long representation of the given string, written using the specified radix.
   * @param {String} str
   * @param {Number} [radix]
   * @return {MutableLong}
   */
  static fromString(str: string, radix: number): MutableLong {
    if (typeof str !== 'string') {
      throw new Error('String format is not valid: ' + str);
    }
    if (str.length === 0) {
      throw Error('number format error: empty string');
    }
    if (str === "NaN" || str === "Infinity" || str === "+Infinity" || str === "-Infinity") {
      return new MutableLong();
    }
    radix = radix || 10;
    if (radix < 2 || radix > 36) {
      throw Error('radix out of range: ' + radix);
    }
    let p;
    if ((p = str.indexOf('-')) > 0) {
      throw Error('number format error: interior "-" character: ' + str);
    }
    if (p === 0) {
      return MutableLong.fromString(str.substring(1), radix).negate();
    }
    // Do several (8) digits each time through the loop
    const radixToPower = MutableLong.fromNumber(Math.pow(radix, 8));
    const result = new MutableLong();
    for (let i = 0; i < str.length; i += 8) {
      const size = Math.min(8, str.length - i);
      const value = parseInt(str.substring(i, i + size), radix);
      if (size < 8) {
        const power = MutableLong.fromNumber(Math.pow(radix, size));
        result.multiply(power).add(MutableLong.fromNumber(value));
        break;
      }
      result.multiply(radixToPower);
      result.add(MutableLong.fromNumber(value));
    }
    return result;
  }
}

export default MutableLong;<|MERGE_RESOLUTION|>--- conflicted
+++ resolved
@@ -13,13 +13,9 @@
  * See the License for the specific language governing permissions and
  * limitations under the License.
  */
-"use strict";
+
 import Long from "long";
 
-<<<<<<< HEAD
-=======
-
->>>>>>> 0fdf8b14
 const TWO_PWR_16_DBL = 1 << 16;
 const TWO_PWR_32_DBL = TWO_PWR_16_DBL * TWO_PWR_16_DBL;
 
