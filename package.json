--- conflicted
+++ resolved
@@ -1,66 +1,6 @@
 {
-<<<<<<< HEAD
-	"name": "@SiyaoIsHiding/cassandra-driver",
-	"version": "0.0.8",
-	"description": "DataStax Node.js Driver for Apache Cassandra",
-	"author": "DataStax",
-	"main": "out/index.js",
-	"types": "out/index.d.ts",
-	"keywords": [
-		"cassandra",
-		"cql",
-		"cql3",
-		"connection",
-		"gremlin",
-		"datastax",
-		"nosql",
-		"driver",
-		"database",
-		"dse",
-		"graph",
-		"graphdb"
-	],
-	"license": "Apache-2.0",
-	"dependencies": {
-		"@types/node": "^18.11.18",
-		"adm-zip": "~0.5.10",
-		"long": "~5.2.3"
-	},
-	"devDependencies": {
-		"@types/mocha": "^10.0.10",
-		"chai": "~4.3.8",
-		"kerberos": "~2.0.3",
-		"mocha": "~10.2.0",
-		"mocha-jenkins-reporter": "~0.4.8",
-		"proxyquire": "~2.1.3",
-		"sinon": "~15.2.0",
-		"temp": ">= 0.8.3",
-		"ts-mocha": "^10.0.0",
-		"typescript": "^5.7.3"
-	},
-	"repository": {
-		"type": "git",
-		"url": "https://github.com/datastax/nodejs-driver.git"
-	},
-	"bugs": {
-		"url": "https://groups.google.com/a/lists.datastax.com/forum/#!forum/nodejs-driver-user"
-	},
-	"scripts": {
-		"test": "./node_modules/.bin/mocha test/unit -R spec -t 5000 --recursive",
-		"unit": "./node_modules/.bin/mocha test/unit -R spec -t 5000 --recursive",
-		"integration_short": "./node_modules/.bin/mocha test/integration/short -R spec -t 5000 --recursive",
-		"integration_long": "./node_modules/.bin/mocha test/integration/long -R spec -t 5000 --recursive",
-		"ci_jenkins": "./node_modules/.bin/mocha test/unit test/integration/short --recursive -R mocha-jenkins-reporter --exit",
-		"ci_appveyor": ".\\\"node_modules/.bin/mocha\" test/unit test/integration/short --recursive -R mocha-appveyor-reporter --exit",
-		"ci_unit_appveyor": ".\\\"node_modules/.bin/mocha\" test/unit --recursive -R mocha-appveyor-reporter --exit",
-		"server_api": "./node_modules/.bin/mocha test/integration/short -g '@SERVER_API' --recursive --exit",
-		"eslint": "eslint lib test",
-		"test-ts": "npx ts-mocha test/unit test/integration/short --extension .ts --recursive --exit"
-	},
-	"engines": {"node": ">=16"}
-=======
-  "name": "cassandra-driver",
-  "version": "4.8.0",
+  "name": "@SiyaoIsHiding/cassandra-driver",
+  "version": "0.0.8",
   "description": "DataStax Node.js Driver for Apache Cassandra",
   "author": "DataStax",
   "keywords": [
@@ -78,7 +18,8 @@
     "graphdb"
   ],
   "license": "Apache-2.0",
-  "types": "./index.d.ts",
+  "types": "out/index.d.ts",
+  "main": "out/index.js",
   "dependencies": {
     "@types/node": "^18.11.18",
     "adm-zip": "~0.5.10",
@@ -109,10 +50,10 @@
     "ci_appveyor": ".\\\"node_modules/.bin/mocha\" test/unit test/integration/short --recursive -R mocha-appveyor-reporter --exit",
     "ci_unit_appveyor": ".\\\"node_modules/.bin/mocha\" test/unit --recursive -R mocha-appveyor-reporter --exit",
     "server_api": "./node_modules/.bin/mocha test/integration/short -g '@SERVER_API' --recursive --exit",
-    "eslint": "eslint lib test"
+    "eslint": "eslint lib test",
+	"test-ts": "npx ts-mocha test/unit test/integration/short --extension .ts --recursive --exit"
   },
   "engines": {
     "node": ">=18"
   }
->>>>>>> 80ef7d74
 }