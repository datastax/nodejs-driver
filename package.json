{
  "name": "cassandra-driver",
<<<<<<< HEAD
  "version": "2.1.2",
=======
  "version": "2.2.0",
>>>>>>> b15af581
  "description": "DataStax Node.js Driver for Apache Cassandra",
  "author": "DataStax",
  "keywords": [
    "cassandra",
    "cql",
    "cql3",
    "connection",
    "pool",
    "datastax",
    "nosql",
    "driver",
    "database"
  ],
  "licenses": [
    {
      "type": "Apache License, Version 2.0",
      "url": "http://www.apache.org/licenses/LICENSE-2.0"
    }
  ],
  "dependencies": {
    "async": "^0.9.0",
    "long": "^2.2.0"
  },
  "devDependencies": {
    "mocha": ">= 1.14.0",
    "rewire": ">= 2.1.0"
  },
  "repository": {
    "type" : "git",
    "url" : "https://github.com/datastax/nodejs-driver.git"
  },
  "bugs": {
    "url": "https://groups.google.com/a/lists.datastax.com/forum/#!forum/nodejs-driver-user"
  },
  "scripts":  {
    "test": "mocha test/unit -R spec -t 5000"
  },
  "engines": {
    "node" : ">=0.10.0"
   }
}<|MERGE_RESOLUTION|>--- conflicted
+++ resolved
@@ -1,10 +1,6 @@
 {
   "name": "cassandra-driver",
-<<<<<<< HEAD
-  "version": "2.1.2",
-=======
   "version": "2.2.0",
->>>>>>> b15af581
   "description": "DataStax Node.js Driver for Apache Cassandra",
   "author": "DataStax",
   "keywords": [
