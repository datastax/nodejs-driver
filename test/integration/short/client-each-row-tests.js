--- conflicted
+++ resolved
@@ -1,4 +1,3 @@
-<<<<<<< HEAD
 /**
  * Copyright (C) 2016-2017 DataStax, Inc.
  *
@@ -6,13 +5,8 @@
  * http://www.datastax.com/terms/datastax-dse-driver-license-terms
  */
 'use strict';
-var assert = require('assert');
-var util = require('util');
-=======
-"use strict";
 const assert = require('assert');
 const util = require('util');
->>>>>>> cf4ac7f9
 
 const helper = require('../../test-helper.js');
 const Client = require('../../../lib/client.js');
@@ -488,15 +482,9 @@
         }
       ], done);
     });
-<<<<<<< HEAD
     vit('2.2', 'should include the warning in the ResultSet', function (done) {
-      var client = newInstance({ keyspace: setupInfo.client.keyspace });
-      var loggedMessage = false;
-=======
-    helper.vit('2.2', 'should include the warning in the ResultSet', function (done) {
       const client = newInstance({ keyspace: setupInfo.client.keyspace });
       let loggedMessage = false;
->>>>>>> cf4ac7f9
       client.on('log', function (level, className, message) {
         if (loggedMessage || level !== 'warning') {
           return;
@@ -512,11 +500,7 @@
         table,
         table
       );
-<<<<<<< HEAD
-      var params = { id1: types.Uuid.random(), id2: types.Uuid.random(), sample: utils.stringRepeat('c', 32768) };
-=======
-      const params = { id1: types.Uuid.random(), id2: types.Uuid.random(), sample: utils.stringRepeat('c', 2562) };
->>>>>>> cf4ac7f9
+      const params = { id1: types.Uuid.random(), id2: types.Uuid.random(), sample: utils.stringRepeat('c', 32768) };
       client.eachRow(query, params, { prepare: true }, utils.noop, function (err, result) {
         assert.ifError(err);
         assert.ok(result.info.warnings);
