var assert = require('assert');
var async = require('async');
var util = require('util');

var helper = require('../../test-helper.js');
var Client = require('../../../lib/client.js');
var types = require('../../../lib/types');
var utils = require('../../../lib/utils.js');
var errors = require('../../../lib/errors.js');
var vit = helper.vit;

describe('Client', function () {
  this.timeout(120000);
  describe('#execute(query, params, {prepare: 1}, callback)', function () {
    var commonKs = helper.getRandomName('ks');
    var commonTable = commonKs + '.' + helper.getRandomName('table');
    before(function (done) {
      var client = newInstance({ pooling: { heartBeatInterval: 0}});
      async.series([
        helper.ccmHelper.start(3),
        helper.toTask(client.execute, client, helper.createKeyspaceCql(commonKs, 3)),
        helper.toTask(client.execute, client, helper.createTableWithClusteringKeyCql(commonTable)),
        client.shutdown.bind(client)
      ], done);
    });
    after(helper.ccmHelper.remove);
    it('should execute a prepared query with parameters on all hosts', function (done) {
      var client = newInstance({ pooling: { heartBeatInterval: 0}});
      var query = util.format('SELECT * FROM %s WHERE id1 = ?', commonTable);
      client.connect(function (err) {
        assert.ifError(err);
        async.timesSeries(3, function (n, next) {
          client.execute(query, [types.Uuid.random()], {prepare: 1}, function (err, result) {
            if (err) {
              console.log(err);
            }
            assert.ifError(err);
            assert.strictEqual(client.hosts.length, 3);
            assert.notEqual(result, null);
            assert.notEqual(result.rows, null);
            next();
          });
        }, done);
      });
    });
    it('should callback with error when query is invalid', function (done) {
      var client = newInstance();
      var query = 'SELECT WILL FAIL';
      client.execute(query, ['system'], {prepare: 1}, function (err) {
        assert.ok(err);
        assert.strictEqual(err.code, types.responseErrorCodes.syntaxError);
        assert.strictEqual(err.query, query);
        done();
      });
    });
    it('should prepare and execute a query without parameters', function (done) {
      var client = newInstance();
      client.execute('SELECT * FROM system.schema_columnfamilies', null, {prepare: 1}, function (err, result) {
        assert.ifError(err);
        assert.ok(result);
        assert.ok(result.rows.length);
        done();
      });
    });
    it('should prepare and execute a queries in parallel', function (done) {
      var client = newInstance();
      var queries = [
        'SELECT * FROM system.schema_columnfamilies',
        'SELECT * FROM system.schema_keyspaces',
        'SELECT * FROM system.schema_keyspaces where keyspace_name = ?',
        'SELECT * FROM system.schema_columnfamilies where keyspace_name IN (?, ?)'
      ];
      var params = [
        null,
        null,
        ['system'],
        ['system', 'other']
      ];
      async.times(100, function (n, next) {
        var index = n % 4;
        client.execute(queries[index], params[index], {prepare: 1}, function (err, result) {
          assert.ifError(err);
          assert.ok(result);
          assert.ok(result.rows.length);
          next();
        });
      }, done);
    });
    it('should fail following times if it fails to prepare', function (done) {
      var client = newInstance();
      async.series([function (seriesNext) {
        //parallel
        async.times(10, function (n, next) {
          client.execute('SELECT * FROM system.table1', ['val'], {prepare: 1}, function (err) {
            helper.assertInstanceOf(err, Error);
            helper.assertInstanceOf(err, errors.ResponseError);
            assert.strictEqual(err.code, types.responseErrorCodes.invalid);
            next();
          });
        }, seriesNext);
      }, function (seriesNext) {
        async.timesSeries(10, function (n, next) {
          client.execute('SELECT * FROM system.table2', ['val'], {prepare: 1}, function (err) {
            helper.assertInstanceOf(err, Error);
            helper.assertInstanceOf(err, errors.ResponseError);
            assert.strictEqual(err.code, types.responseErrorCodes.invalid);
            next();
          });
        }, seriesNext);
      }], done);
    });
    it('should fail if the type does not match', function (done) {
      var client = newInstance();
      client.execute('SELECT * FROM system.schema_keyspaces where keyspace_name = ?', [1000], {prepare: 1}, function (err) {
        helper.assertInstanceOf(err, Error);
        helper.assertInstanceOf(err, TypeError);
        done();
      });
    });
    it('should serialize all guessed types', function (done) {
      var values = [types.Uuid.random(), 'as', '111', null, new types.Long(0x1001, 0x0109AA), 1, new Buffer([1, 240]),
        true, new Date(1221111111), types.InetAddress.fromString('10.12.0.1'), null, null, null];
      var columnNames = 'id, ascii_sample, text_sample, int_sample, bigint_sample, double_sample, blob_sample, ' +
        'boolean_sample, timestamp_sample, inet_sample, timeuuid_sample, list_sample, set_sample';
      serializationTest(values, columnNames, done);
    });
    it('should serialize all null values', function (done) {
      var values = [types.Uuid.random(), null, null, null, null, null, null, null, null, null, null, null, null];
      var columnNames = 'id, ascii_sample, text_sample, int_sample, bigint_sample, double_sample, blob_sample, boolean_sample, timestamp_sample, inet_sample, timeuuid_sample, list_sample, set_sample';
      serializationTest(values, columnNames, done);
    });
    it('should use prepared metadata to determine the type of params in query', function (done) {
      var values = [types.Uuid.random(), types.TimeUuid.now(), [1, 1000, 0], {k: '1'}, 1, -100019, ['arr'], types.InetAddress.fromString('192.168.1.1')];
      var columnNames = 'id, timeuuid_sample, list_sample2, map_sample, int_sample, float_sample, set_sample, inet_sample';
      serializationTest(values, columnNames, done);
    });
    vit('2.0', 'should support IN clause with 1 marker', function (done) {
      var client = newInstance();
      client.execute('SELECT * FROM system.schema_keyspaces WHERE keyspace_name IN ?', [['system', 'another']], {prepare: 1}, function (err, result) {
        assert.ifError(err);
        assert.ok(result);
        assert.ok(result.rows.length);
        done();
      });
    });
    vit('2.0', 'should use pageState and fetchSize', function (done) {
      var client = newInstance();
      var pageState;
      var metaPageState;
      var keyspace = helper.getRandomName('ks');
      var table = keyspace + '.' + helper.getRandomName('table');
      async.series([
        helper.toTask(client.execute, client, helper.createKeyspaceCql(keyspace, 3)),
        helper.toTask(client.execute, client, helper.createTableCql(table)),
        function insertData(seriesNext) {
          var query = util.format('INSERT INTO %s (id, text_sample) VALUES (?, ?)', table);
          async.times(100, function (n, next) {
            client.execute(query, [types.uuid(), n.toString()], {prepare: 1}, next);
          }, seriesNext);
        },
        function selectData(seriesNext) {
          //Only fetch 70
          client.execute(util.format('SELECT * FROM %s', table), [], {prepare: 1, fetchSize: 70}, function (err, result) {
            assert.ifError(err);
            assert.strictEqual(result.rows.length, 70);
            pageState = result.pageState;
            metaPageState = result.meta.pageState;
            seriesNext();
          });
        },
        function selectDataRemaining(seriesNext) {
          //The remaining
          client.execute(util.format('SELECT * FROM %s', table), [], {prepare: 1, pageState: pageState}, function (err, result) {
            assert.ifError(err);
            assert.strictEqual(result.rows.length, 30);
            seriesNext();
          });
        },
        function selectDataRemainingWithMetaPageState(seriesNext) {
          //The remaining
          client.execute(util.format('SELECT * FROM %s', table), [], {prepare: 1, pageState: metaPageState}, function (err, result) {
            assert.ifError(err);
            assert.strictEqual(result.rows.length, 30);
            seriesNext();
          });
        }
      ], done);
    });
    it('should encode and decode varint values', function (done) {
      var client = newInstance();
      var keyspace = helper.getRandomName('ks');
      var table = keyspace + '.' + helper.getRandomName('table');
      var expectedRows = {};
      async.series([
        helper.toTask(client.execute, client, helper.createKeyspaceCql(keyspace, 3)),
        helper.toTask(client.execute, client, util.format('CREATE TABLE %s (id uuid primary key, val varint)', table)),
        function insertData(seriesNext) {
          var query = util.format('INSERT INTO %s (id, val) VALUES (?, ?)', table);
          helper.timesLimit(150, 100, function (n, next) {
            var id = types.uuid();
            var value = types.Integer.fromNumber(n * 999);
            value = value.multiply(types.Integer.fromString('9999901443'));
            if (n % 2 === 0) {
              //as a string also
              value = value.toString();
            }
            expectedRows[id] = value.toString();
            client.execute(query, [id, value], {prepare: 1}, next);
          }, seriesNext);
        },
        function selectData(seriesNext) {
          client.execute(util.format('SELECT id, val, varintAsBlob(val) FROM %s', table), [], {prepare: 1}, function (err, result) {
            assert.ifError(err);
            result.rows.forEach(function (row) {
              helper.assertInstanceOf(row['val'], types.Integer);
              var expectedValue = expectedRows[row['id']];
              assert.ok(expectedValue);
              assert.strictEqual(row['val'].toString(), expectedValue.toString());
            });
            seriesNext();
          });
        }
      ], done);
    });
    it('should encode and decode decimal values', function (done) {
      var client = newInstance();
      var keyspace = helper.getRandomName('ks');
      var table = keyspace + '.' + helper.getRandomName('table');
      var expectedRows = {};
      async.series([
        helper.toTask(client.execute, client, helper.createKeyspaceCql(keyspace, 3)),
        helper.toTask(client.execute, client, util.format('CREATE TABLE %s (id uuid primary key, val decimal)', table)),
        function insertData(seriesNext) {
          var query = util.format('INSERT INTO %s (id, val) VALUES (?, ?)', table);
          helper.timesLimit(150, 100, function (n, next) {
            var id = types.Uuid.random();
            var value = (n * 999).toString() + '.' + (100 + n * 7).toString();
            if (n % 10 === 0) {
              value = '-' + value;
            }
            if (n % 2 === 0) {
              //as a BigDecimal too
              value = types.BigDecimal.fromString(value);
            }
            expectedRows[id] = value.toString();
            client.execute(query, [id, value], {prepare: 1}, next);
          }, seriesNext);
        },
        function selectData(seriesNext) {
          client.execute(util.format('SELECT id, val FROM %s', table), [], {prepare: 1}, function (err, result) {
            assert.ifError(err);
            result.rows.forEach(function (row) {
              helper.assertInstanceOf(row['val'], types.BigDecimal);
              var expectedValue = expectedRows[row['id']];
              assert.ok(expectedValue);
              assert.strictEqual(row['val'].toString(), expectedValue.toString());
            });
            seriesNext();
          });
        }
      ], done);
    });
    describe('with named parameters', function () {
      vit('2.0', 'should allow an array of parameters', function (done) {
        var client = newInstance();
        var query = 'SELECT * FROM system.schema_keyspaces WHERE keyspace_name = :ksname';
        client.execute(query, ['system'], {prepare: 1}, function (err, result) {
          assert.ifError(err);
          assert.ok(result && result.rows);
          assert.strictEqual(result.rows.length, 1);
          done();
        });
      });
      vit('2.0', 'should allow associative array of parameters', function (done) {
        var client = newInstance();
        var query = 'SELECT * FROM system.schema_keyspaces WHERE keyspace_name = :ksname';
        client.execute(query, {'ksname': 'system'}, {prepare: 1}, function (err, result) {
          assert.ifError(err);
          assert.ok(result && result.rows);
          assert.strictEqual(result.rows.length, 1);
          done();
        });
      });
      vit('2.0', 'should be case insensitive', function (done) {
        var client = newInstance();
        var query = 'SELECT * FROM system.schema_keyspaces WHERE keyspace_name = :KSNAME';
        client.execute(query, {'ksNamE': 'system'}, {prepare: 1}, function (err, result) {
          assert.ifError(err);
          assert.ok(result && result.rows);
          assert.strictEqual(result.rows.length, 1);
          done();
        });
      });
      vit('2.0', 'should allow objects with other props as parameters', function (done) {
        var client = newInstance();
        var query = 'SELECT * FROM system.schema_keyspaces WHERE keyspace_name = :KSNAME';
        client.execute(query, {'KSNAME': 'system', other: 'value'}, {prepare: 1}, function (err, result) {
          assert.ifError(err);
          assert.ok(result && result.rows);
          assert.strictEqual(result.rows.length, 1);
          done();
        });
      });
    });
    it('should encode and decode maps using Map polyfills', function (done) {
      var client = newInstance({ encoding: { map: helper.Map}});
      var keyspace = helper.getRandomName('ks');
      var table = keyspace + '.' + helper.getRandomName('table');
      var MapPF = helper.Map;
      var values = [
        [
          //map1 to n with array of length 2 as values
          types.Uuid.random(),
          new MapPF([['k1', 'v1'], ['k2', 'v2'], ['k3', 'v33333']]),
          new MapPF([[-100, new Date(1423499543481)], [1, new Date()]]),
          new MapPF([[new Date(1413496543466), -2], [new Date(), 1.1233799457550049]]),
          new MapPF([[types.Integer.fromString('100000001'), true]]),
          new MapPF([[types.timeuuid(), types.BigDecimal.fromString('1.20008')], [types.timeuuid(), types.BigDecimal.fromString('-9.26')]])
        ]
      ];
      var createTableCql = util.format('CREATE TABLE %s ' +
      '(id uuid primary key, ' +
      'map_text_text map<text,text>, ' +
      'map_int_date map<int,timestamp>, ' +
      'map_date_float map<timestamp,float>, ' +
      'map_varint_boolean map<varint,boolean>, ' +
      'map_timeuuid_text map<timeuuid,decimal>)', table);
      async.series([
        helper.toTask(client.execute, client, helper.createKeyspaceCql(keyspace, 3)),
        helper.toTask(client.execute, client, createTableCql),
        function insertData(seriesNext) {
          var query = util.format('INSERT INTO %s (id, map_text_text, map_int_date, map_date_float, map_varint_boolean, map_timeuuid_text) ' +
          'VALUES (?, ?, ?, ?, ?, ?)', table);
          async.each(values, function (params, next) {
            client.execute(query, params, {prepare: true}, next);
          }, seriesNext);
        },
        function selectData(seriesNext) {
          //Make ? markers C*1.2-compatible
          var markers = values.map(function () { return '?'; }).join(',');
          var query = util.format('SELECT * FROM %s WHERE id IN (' + markers + ')', table);
          client.execute(query, values.map(function (x) { return x[0]; }), {prepare: true}, function (err, result) {
            assert.ifError(err);
            assert.ok(result.rows.length);
            result.rows.forEach(function (row) {
              var expectedValues = helper.first(values, function (item) { return item[0].equals(row.id); });
              helper.assertInstanceOf(row['map_text_text'], MapPF);
              assert.strictEqual(row['map_text_text'].toString(), expectedValues[1].toString());
              assert.strictEqual(row['map_int_date'].toString(), expectedValues[2].toString());
              assert.strictEqual(row['map_date_float'].toString(), expectedValues[3].toString());
              assert.strictEqual(row['map_varint_boolean'].toString(), expectedValues[4].toString());
              assert.strictEqual(row['map_timeuuid_text'].toString(), expectedValues[5].toString());
            });
            seriesNext();
          });
        }
      ], done);
    });
    it('should encode and decode sets using Set polyfills', function (done) {
      var client = newInstance({ encoding: { set: helper.Set}});
      var keyspace = helper.getRandomName('ks');
      var table = keyspace + '.' + helper.getRandomName('table');
      var SetPF = helper.Set;
      var values = [
        [
          types.Uuid.random(),
          new SetPF(['k3', 'v33333122', 'z1', 'z2']),
          new SetPF([new Date(1423499543481), new Date()]),
          new SetPF([-2, 0, 1, 1.1233799457550049]),
          new SetPF([types.Long.fromString('100000001')]),
          new SetPF([types.timeuuid(), types.timeuuid(), types.timeuuid()])
        ],
        [
          types.Uuid.random(),
          new SetPF(['v1']),
          new SetPF([new Date(1423199543111), new Date()]),
          new SetPF([1, 2]),
          new SetPF([types.Long.fromNumber(-3)]),
          null
        ]
      ];
      var createTableCql = util.format('CREATE TABLE %s ' +
      '(id uuid primary key, ' +
      'set_text set<text>, ' +
      'set_timestamp set<timestamp>, ' +
      'set_float set<float>, ' +
      'set_bigint set<bigint>, ' +
      'set_timeuuid set<timeuuid>)', table);
      async.series([
        helper.toTask(client.execute, client, helper.createKeyspaceCql(keyspace, 3)),
        helper.toTask(client.execute, client, createTableCql),
        function insertData(seriesNext) {
          var query = util.format('INSERT INTO %s (id, set_text, set_timestamp, set_float, set_bigint, set_timeuuid) ' +
          'VALUES (?, ?, ?, ?, ?, ?)', table);
          async.each(values, function (params, next) {
            client.execute(query, params, {prepare: true}, next);
          }, seriesNext);
        },
        function selectData(seriesNext) {
          //Make ? markers C*1.2-compatible
          var markers = values.map(function () { return '?'; }).join(',');
          var query = util.format('SELECT * FROM %s WHERE id IN (' + markers + ')', table);
          client.execute(query, values.map(function (x) { return x[0]; }), {prepare: true}, function (err, result) {
            assert.ifError(err);
            assert.ok(result.rows.length);
            result.rows.forEach(function (row) {
              var expectedValues = helper.first(values, function (item) { return item[0].equals(row.id); });
              helper.assertInstanceOf(row['set_text'], SetPF);
              assert.strictEqual(row['set_text'].toString(), expectedValues[1].toString());
              assert.strictEqual(row['set_timestamp'].toString(), expectedValues[2].toString());
              assert.strictEqual(row['set_float'].toString(), expectedValues[3].toString());
              assert.strictEqual(row['set_bigint'].toString(), expectedValues[4].toString());
              if (row['set_timeuuid'] === null) {
                assert.strictEqual(expectedValues[5], null);
              }
              else {
                assert.strictEqual(row['set_timeuuid'].toString(), expectedValues[5].toString());
              }
            });
            seriesNext();
          });
        }
      ], done);
    });
    vit('2.1',  'should support protocol level timestamp', function (done) {
      var client = newInstance();
      var id = types.Uuid.random();
      var timestamp = types.generateTimestamp(new Date(), 456);
      async.series([
        function insert(next) {
          var query = util.format('INSERT INTO %s (id1, id2, text_sample) VALUES (?, ?, ?)', commonTable);
          var params = [id, types.TimeUuid.now(), 'hello sample timestamp'];
          client.execute(query, params, { timestamp: timestamp, prepare: 1}, next);
        },
        function select(next) {
          var query = util.format('SELECT text_sample, writetime(text_sample) from %s WHERE id1 = ?', commonTable);
          client.execute(query, [id], { prepare: 1}, function (err, result) {
            var row = result.first();
            assert.ok(row);
            assert.strictEqual(row['text_sample'], 'hello sample timestamp');
            assert.strictEqual(row['writetime(text_sample)'].toString(), timestamp.toString());
            next();
          });
        }
      ], done);
    });
    vit('2.1.3', 'should support nested collections', function (done) {
      var client = newInstance({ keyspace: commonKs,
        queryOptions: { consistency: types.consistencies.quorum,
          prepare: true}});
      var createTableCql = 'CREATE TABLE tbl_nested (' +
        'id uuid PRIMARY KEY, ' +
        'map1 map<text, frozen<set<timeuuid>>>, ' +
        'list1 list<frozen<set<uuid>>>)';
      var id = types.Uuid.random();
      var map = {
        'key1': [types.TimeUuid.now(), types.TimeUuid.now()],
        'key2': [types.TimeUuid.now()]
      };
      var list = [
        [types.Uuid.random()],
        [types.Uuid.random(), types.Uuid.random()]
      ];
      async.series([
        helper.toTask(client.execute, client, createTableCql),
        function insert(next) {
          var query = 'INSERT INTO tbl_nested (id, map1, list1) VALUES (?, ?, ?)';
          client.execute(query, [id, map, list], next);
        },
        function select(next) {
          var query = 'SELECT * FROM tbl_nested WHERE id = ?';
          client.execute(query, [id], function (err, result) {
            assert.ifError(err);
            var row = result.first();
            assert.ok(row['map1']);
            assert.strictEqual(Object.keys(row['map1']).length, 2);
            assert.ok(util.isArray(row['map1']['key1']));
            assert.strictEqual(row['map1']['key1'].length, 2);
            assert.strictEqual(row['map1']['key1'][0].toString(), map.key1[0].toString());
            assert.strictEqual(row['map1']['key1'][1].toString(), map.key1[1].toString());
            assert.strictEqual(row['map1']['key2'].length, 1);
            assert.strictEqual(row['map1']['key2'][0].toString(), map.key2[0].toString());
            assert.ok(row['list1']);
            assert.strictEqual(row['list1'].length, 2);
            assert.ok(util.isArray(row['list1'][0]));
            assert.strictEqual(row['list1'][0][0].toString(), list[0][0].toString());
            assert.ok(util.isArray(row['list1'][1]));
            assert.strictEqual(row['list1'][1][0].toString(), list[1][0].toString());
            assert.strictEqual(row['list1'][1][1].toString(), list[1][1].toString());
            next();
          });
        }
      ], done);
    });
    vit('2.2', 'should include the warning in the ResultSet', function (done) {
      var client = newInstance();
      var loggedMessage = false;
      client.on('log', function (level, className, message) {
        if (loggedMessage) return;
        if (level !== 'warning') return;
        message = message.toLowerCase();
        if (message.indexOf('batch') >= 0 && message.indexOf('exceeding')) {
          loggedMessage = true;
        }
      });
      var query = util.format("BEGIN UNLOGGED BATCH INSERT INTO %s (id1, id2, text_sample) VALUES (?, ?, ?) APPLY BATCH", commonTable);
      var params = [types.Uuid.random(), types.TimeUuid.now(), utils.stringRepeat('b', 5 * 1025)];
      client.execute(query, params, {prepare: true}, function (err, result) {
        assert.ifError(err);
        assert.ok(result.info.warnings);
        assert.strictEqual(result.info.warnings.length, 1);
        helper.assertContains(result.info.warnings[0], 'batch');
        helper.assertContains(result.info.warnings[0], 'exceeding');
        assert.ok(loggedMessage);
        client.shutdown(done);
      });
    });
    describe('with udt and tuple', function () {
      before(function (done) {
        var client = newInstance({ keyspace: commonKs });
        async.series([
          client.connect.bind(client),
          helper.toTask(client.execute, client, 'CREATE TYPE phone (alias text, number text, country_code int, other boolean)'),
          helper.toTask(client.execute, client, 'CREATE TYPE address (street text, "ZIP" int, phones set<frozen<phone>>)'),
          helper.toTask(client.execute, client, 'CREATE TABLE tbl_udts (id uuid PRIMARY KEY, phone_col frozen<phone>, address_col frozen<address>)'),
          helper.toTask(client.execute, client, 'CREATE TABLE tbl_tuples (id uuid PRIMARY KEY, tuple_col1 tuple<text,int>, tuple_col2 tuple<uuid,bigint,boolean>)')
        ], done);
      });
      vit('2.1', 'it should encode objects into udt', function (done) {
        var insertQuery = 'INSERT INTO tbl_udts (id, phone_col, address_col) VALUES (?, ?, ?)';
        var selectQuery = 'SELECT id, phone_col, address_col FROM tbl_udts WHERE id = ?';
        var client = newInstance({ keyspace: commonKs, queryOptions: { prepare: true}});
        var id = types.Uuid.random();
        var phone = { alias: 'work2', number: '555 9012', country_code: 54};
        var address = { street: 'DayMan', ZIP: 28111, phones: [ { alias: 'personal'} ]};
        async.series([
          function insert(next) {
            client.execute(insertQuery, [id, phone, address], next);
          },
          function select(next) {
            client.execute(selectQuery, [id], function (err, result) {
              assert.ifError(err);
              var row = result.first();
              var phoneResult = row['phone_col'];
              assert.strictEqual(phoneResult.alias, phone.alias);
              assert.strictEqual(phoneResult.number, phone.number);
              assert.strictEqual(phoneResult.country_code, phone.country_code);
              assert.equal(phoneResult.other, phone.other);
              var addressResult = row['address_col'];
              assert.strictEqual(addressResult.street, address.street);
              assert.strictEqual(addressResult.ZIP, address.ZIP);
              assert.strictEqual(addressResult.phones.length, 1);
              assert.strictEqual(addressResult.phones[0].alias, address.phones[0].alias);
              assert.strictEqual(addressResult.phones[0].number, null);
              next();
            });
          }
        ], done);
      });
      vit('2.1', 'it should encode and decode tuples', function (done) {
        var insertQuery = 'INSERT INTO tbl_tuples (id, tuple_col1, tuple_col2) VALUES (?, ?, ?)';
        var selectQuery = 'SELECT * FROM tbl_tuples WHERE id = ?';
        var client = newInstance({ keyspace: commonKs, queryOptions: { prepare: true}});
        var id = types.Uuid.random();
        var tuple1 = new types.Tuple('val1', 1);
        var tuple2 = new types.Tuple(types.Uuid.random(), types.Long.fromInt(12), true);
        async.series([
          function insert(next) {
            client.execute(insertQuery, [id, tuple1, tuple2], next);
          },
          function select(next) {
            client.execute(selectQuery, [id], function (err, result) {
              assert.ifError(err);
              var row = result.first();
              var tuple1Result = row['tuple_col1'];
              var tuple2Result = row['tuple_col2'];
              assert.strictEqual(tuple1Result.length, 2);
              assert.strictEqual(tuple1Result.get(0), 'val1');
              assert.strictEqual(tuple1Result.get(0), tuple1.get(0));
              assert.strictEqual(tuple1Result.get(1), tuple1.get(1));
              assert.strictEqual(tuple2Result.length, 3);
              assert.strictEqual(tuple2Result.get(0).toString(), tuple2.get(0).toString());
              assert.strictEqual(tuple2Result.get(1).toString(), '12');
              assert.strictEqual(tuple2Result.get(2), tuple2.get(2));
              next();
            });
          }
        ], done);
      });
    });
    describe('with smallint and tinyint types', function () {
      var insertQuery = 'INSERT INTO tbl_smallints (id, smallint_sample, tinyint_sample) VALUES (?, ?, ?)';
      var selectQuery = 'SELECT id, smallint_sample, tinyint_sample FROM tbl_smallints WHERE id = ?';
      before(function (done) {
        var client = newInstance({ keyspace: commonKs });
        async.series([
          client.connect.bind(client),
          helper.toTask(client.execute, client, 'CREATE TABLE tbl_smallints (id uuid PRIMARY KEY, smallint_sample smallint, tinyint_sample tinyint, text_sample text)')
        ], done);
      });
      vit('2.2', 'should encode and decode smallint and tinyint values as Number', function (done) {
        var values = [
          [types.Uuid.random(), 1, 1],
          [types.Uuid.random(), 0, 0],
          [types.Uuid.random(), -1, -2],
          [types.Uuid.random(), -130, -128]
        ];
        var client = newInstance({ keyspace: commonKs });
        async.eachSeries(values, function (params, next) {
          client.execute(insertQuery, params, { prepare: true}, function (err) {
            assert.ifError(err);
            client.execute(selectQuery, [params[0]], { prepare: true}, function (err, result) {
              assert.ifError(err);
              assert.ok(result);
              assert.ok(result.rowLength);
              var row = result.first();
              assert.ok(row);
              assert.strictEqual(row['id'].toString(), params[0].toString());
              assert.strictEqual(row['smallint_sample'], params[1]);
              assert.strictEqual(row['tinyint_sample'], params[2]);
              next();
            });
          });
        }, done);
      });
    });
    describe('with date and time types', function () {
      var LocalDate = types.LocalDate;
      var LocalTime = types.LocalTime;
      var insertQuery = 'INSERT INTO tbl_datetimes (id, date_sample, time_sample) VALUES (?, ?, ?)';
      var selectQuery = 'SELECT id, date_sample, time_sample FROM tbl_datetimes WHERE id = ?';
      before(function (done) {
        var client = newInstance({ keyspace: commonKs });
        async.series([
          client.connect.bind(client),
          helper.toTask(client.execute, client, 'CREATE TABLE tbl_datetimes (id uuid PRIMARY KEY, date_sample date, time_sample time, text_sample text)'),
          client.shutdown.bind(client)
        ], done);
      });
      vit('2.2', 'should encode and decode date and time values as LocalDate and LocalTime', function (done) {
        var values = [
          [types.Uuid.random(), new LocalDate(1969, 10, 13), new LocalTime(types.Long.fromString('0'))],
          [types.Uuid.random(), new LocalDate(2010, 4, 29), LocalTime.fromString('15:01:02.1234')],
          [types.Uuid.random(), new LocalDate(2005, 8, 5), LocalTime.fromString('01:56:03.000501')],
          [types.Uuid.random(), new LocalDate(1983, 2, 24), new LocalTime(types.Long.fromString('86399999999999'))],
          [types.Uuid.random(), new LocalDate(1981, 9, 14), new LocalTime(types.Long.fromString('6311999549933'))]
        ];
        var client = newInstance({ keyspace: commonKs });
        async.eachSeries(values, function (params, next) {
          client.execute(insertQuery, params, { prepare: true}, function (err) {
            assert.ifError(err);
            client.execute(selectQuery, [params[0]], { prepare: true}, function (err, result) {
              assert.ifError(err);
              assert.ok(result);
              assert.ok(result.rowLength);
              var row = result.first();
              assert.ok(row);
              assert.strictEqual(row['id'].toString(), params[0].toString());
              helper.assertInstanceOf(row['date_sample'], LocalDate);
              assert.strictEqual(row['date_sample'].toString(), params[1].toString());
              helper.assertInstanceOf(row['time_sample'], LocalTime);
              assert.strictEqual(row['time_sample'].toString(), params[2].toString());
              next();
            });
          });
        }, helper.finish(client, done));
      });
    });
    describe('with unset', function () {
      vit('2.2', 'should allow unset as a valid value', function (done) {
        var client1 = newInstance();
        var client2 = newInstance({ encoding: { useUndefinedAsUnset: true}});
        var id1 = types.Uuid.random();
        var id2 = types.Uuid.random();
        async.series([
          client1.connect.bind(client1),
          client2.connect.bind(client2),
          function insert1(next) {
            var query = util.format('INSERT INTO %s (id1, id2, text_sample, map_sample) VALUES (?, ?, ?, ?)', commonTable);
            client1.execute(query, [id1, types.TimeUuid.now(), 'test unset', types.unset], { prepare: true}, next);
          },
          function select1(next) {
            var query = util.format('SELECT id1, id2, text_sample, map_sample FROM %s WHERE id1 = ?', commonTable);
            client1.execute(query, [id1], { prepare: true}, function (err, result) {
              assert.ifError(err);
              assert.strictEqual(result.rowLength, 1);
              var row = result.first();
              assert.strictEqual(row['id1'].toString(), id1.toString());
              assert.strictEqual(row['text_sample'], 'test unset');
              assert.strictEqual(row['map_sample'], null);
              next();
            });
          },
          function insert2(next) {
            //use undefined
            var query = util.format('INSERT INTO %s (id1, id2, text_sample, map_sample) VALUES (?, ?, ?, ?)', commonTable);
            client2.execute(query, [id2, types.TimeUuid.now(), 'test unset 2', undefined], { prepare: true}, next);
          },
          function select2(next) {
            var query = util.format('SELECT id1, id2, text_sample, map_sample FROM %s WHERE id1 = ?', commonTable);
            client2.execute(query, [id2], { prepare: true}, function (err, result) {
              assert.ifError(err);
              assert.strictEqual(result.rowLength, 1);
              var row = result.first();
              assert.strictEqual(row['id1'].toString(), id2.toString());
              assert.strictEqual(row['text_sample'], 'test unset 2');
              assert.strictEqual(row['map_sample'], null);
              next();
            });
          },
          client1.shutdown.bind(client1),
          client2.shutdown.bind(client2)
        ], done);
      });
    });
  });
});

/**
 * @returns {Client}
 */
function newInstance(options) {
  options = options || {};
<<<<<<< HEAD
  options = utils.extend(options, helper.baseOptions);
=======
  options = utils.extend({
    queryOptions: {consistency: types.consistencies.quorum}
  }, options, helper.baseOptions);
>>>>>>> bc4ad0de
  return new Client(options);
}

function serializationTest(values, columns, done) {
  var client = newInstance();
  var keyspace = helper.getRandomName('ks');
  var table = keyspace + '.' + helper.getRandomName('table');
  async.series([
    helper.toTask(client.execute, client, helper.createKeyspaceCql(keyspace, 3)),
    helper.toTask(client.execute, client, helper.createTableCql(table)),
    function (next) {
      var markers = '?';
      var columnsSplit = columns.split(',');
      for (var i = 1; i < columnsSplit.length; i++) {
        markers += ', ?';
      }
      var query = util.format('INSERT INTO %s ' +
        '(%s) VALUES ' +
        '(%s)', table, columns, markers);
      client.execute(query, values, {prepare: 1}, next);
    },
    function (next) {
      var query = util.format('SELECT %s FROM %s WHERE id = ?', columns, table);
      client.execute(query, [values[0]], {prepare: 1}, function (err, result) {
        assert.ifError(err);
        assert.ok(result);
        assert.ok(result.rows && result.rows.length > 0, 'There should be a row');
        var row = result.rows[0];
        assert.strictEqual(row.values().length, values.length);
        for (var i = 0; i < values.length; i++) {
          helper.assertValueEqual(values[i], row.get(i));
        }
        next();
      });
    }
  ], done);
}<|MERGE_RESOLUTION|>--- conflicted
+++ resolved
@@ -25,23 +25,17 @@
     });
     after(helper.ccmHelper.remove);
     it('should execute a prepared query with parameters on all hosts', function (done) {
-      var client = newInstance({ pooling: { heartBeatInterval: 0}});
-      var query = util.format('SELECT * FROM %s WHERE id1 = ?', commonTable);
-      client.connect(function (err) {
-        assert.ifError(err);
-        async.timesSeries(3, function (n, next) {
-          client.execute(query, [types.Uuid.random()], {prepare: 1}, function (err, result) {
-            if (err) {
-              console.log(err);
-            }
-            assert.ifError(err);
-            assert.strictEqual(client.hosts.length, 3);
-            assert.notEqual(result, null);
-            assert.notEqual(result.rows, null);
-            next();
-          });
-        }, done);
-      });
+      var client = newInstance();
+      var query = 'SELECT * FROM system.schema_keyspaces where keyspace_name = ?';
+      async.timesSeries(3, function (n, next) {
+        client.execute(query, ['system'], {prepare: 1}, function (err, result) {
+          assert.ifError(err);
+          assert.strictEqual(client.hosts.length, 3);
+          assert.notEqual(result, null);
+          assert.notEqual(result.rows, null);
+          next();
+        });
+      }, done);
     });
     it('should callback with error when query is invalid', function (done) {
       var client = newInstance();
@@ -721,13 +715,9 @@
  */
 function newInstance(options) {
   options = options || {};
-<<<<<<< HEAD
-  options = utils.extend(options, helper.baseOptions);
-=======
   options = utils.extend({
     queryOptions: {consistency: types.consistencies.quorum}
   }, options, helper.baseOptions);
->>>>>>> bc4ad0de
   return new Client(options);
 }
 
