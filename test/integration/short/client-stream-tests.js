<<<<<<< HEAD
/**
 * Copyright (C) 2016-2017 DataStax, Inc.
 *
 * Please see the license for details:
 * http://www.datastax.com/terms/datastax-dse-driver-license-terms
 */
'use strict';
var assert = require('assert');
var util = require('util');
=======
"use strict";
const assert = require('assert');
const util = require('util');
>>>>>>> cf4ac7f9

const helper = require('../../test-helper.js');
const vit = helper.vit;
const Client = require('../../../lib/client.js');
const types = require('../../../lib/types');
const utils = require('../../../lib/utils.js');
const errors = require('../../../lib/errors.js');

describe('Client', function () {
  this.timeout(120000);
  describe('#stream(query, params, {prepare: 0})', function () {
    before(helper.ccmHelper.start(1));
    after(helper.ccmHelper.remove);
    it('should emit end when no rows', function (done) {
      const client = newInstance();
      const stream = client.stream(helper.queries.basicNoResults, [], {prepare: false});
      stream
        .on('end', done)
        .on('readable', function () {
          //Node.js 0.10, readable is never called
          //Node.js 0.12, readable is called with null
          const chunk = stream.read();
          assert.strictEqual(chunk, null);
        })
        .on('error', done);
    });
    it('should end when VOID result', function (done) {
      const client = newInstance();
      const keyspace = helper.getRandomName('ks');
      const query = helper.createKeyspaceCql(keyspace, 1);
      let counter = 0;
      client.stream(query, [], {prepare: false})
        .on('end', function () {
          assert.strictEqual(counter, 0);
          done();
        })
        .on('readable', function () {
          let row;
          while ((row = this.read())) {
            assert.ok(row);
            counter++;
          }
        })
        .on('error', done);
    });
    it('should be readable once when there is one row', function (done) {
      const client = newInstance();
      const stream = client.stream(helper.queries.basic, []);
      let counter = 0;
      stream
        .on('end', function () {
          assert.strictEqual(counter, 1);
          done();
        })
        .on('readable', function () {
          let row;
          while ((row = this.read())) {
            assert.ok(row);
            assert.strictEqual(row.key, 'local');
            counter++;
          }
        })
        .on('error', done);
    });
    it('should emit response errors', function (done) {
      const client = newInstance();
      const stream = client.stream('SELECT WILL FAIL', []);
      let errorCalled = false;
      stream
        .on('end', function () {
          assert.strictEqual(errorCalled, true);
          done();
        })
        .on('readable', function () {
          //Node.js 0.10, never emits readable
          //Node.js 0.12, it emits a null value, causing the rest of the events to chain
          assert.strictEqual(stream.read(), null);
        })
        .on('error', function (err) {
          assert.ok(err, 'It should yield an error');
          assert.ok(err instanceof errors.ResponseError);
          errorCalled = true;
        });
    });
    it('should not fail with autoPage when there isn\'t any data', function (done) {
      const client = newInstance({keyspace: 'system'});
      const stream = client.stream(helper.queries.basicNoResults, [], {autoPage: true});
      stream
        .on('end', function () {
          done();
        })
        .on('readable', function () {
          //Node.js 0.10, never emits readable
          //Node.js 0.12, it emits a null value, causing the rest of the events to chain
          assert.strictEqual(stream.read(), null);
        })
        .on('error', function (err) {
          assert.ifError(err);
        });
    });
    it('should emit error if non-existent profile provided', function (done) {
      const client = newInstance();
      const stream = client.stream(helper.queries.basicNoResults, [], {executionProfile: 'none'});
      let errorCalled = false;
      stream
        .on('end', function () {
          assert.strictEqual(errorCalled, true);
          done();
        })
        .on('readable', function () {
          //Node.js 0.10, never emits readable
          //Node.js 0.12, it emits a null value, causing the rest of the events to chain
          assert.strictEqual(stream.read(), null);
        })
        .on('error', function (err) {
          assert.ok(err);
          helper.assertInstanceOf(err, errors.ArgumentError);
          errorCalled = true;
        });
    });
  });
  describe('#stream(query, params, {prepare: 1})', function () {
    const commonKs = helper.getRandomName('ks');
    const commonTable = commonKs + '.' + helper.getRandomName('table');
    before(function (done) {
      const client = newInstance();
      utils.series([
        helper.ccmHelper.start(3),
        client.connect.bind(client),
        helper.toTask(client.execute, client, helper.createKeyspaceCql(commonKs, 3)),
        helper.toTask(client.execute, client, helper.createTableWithClusteringKeyCql(commonTable)),
        client.shutdown.bind(client)
      ], done);
    });
    after(helper.ccmHelper.remove);
    it('should prepare and emit end when no rows', function (done) {
      const client = newInstance();
      const stream = client.stream(helper.queries.basicNoResults, [], { prepare: true });
      stream
        .on('end', function () {
          done();
        })
        .on('readable', function () {
          //Node.js 0.10, never emits readable
          //Node.js 0.12, it emits a null value, causing the rest of the events to chain
          assert.strictEqual(stream.read(), null);
        })
        .on('error', function (err) {
          assert.ifError(err);
        });
    });
    it('should prepare and emit the exact amount of rows', function (done) {
      const client = newInstance({queryOptions: {consistency: types.consistencies.quorum}});
      const keyspace = helper.getRandomName('ks');
      const table = keyspace + '.' + helper.getRandomName('table');
      const length = 1000;
      utils.series([
        client.connect.bind(client),
        function (next) {
          client.execute(helper.createKeyspaceCql(keyspace, 3), helper.waitSchema(client, next));
        },
        function (next) {
          client.execute(helper.createTableCql(table), helper.waitSchema(client, next));
        },
        function (next) {
          utils.timesLimit(length, 100, function (n, timesNext) {
            let query = 'INSERT INTO %s (id, int_sample, bigint_sample) VALUES (%s, %d, %s)';
            query = util.format(query, table, types.Uuid.random(), n, new types.Long(n, 0x090807).toString());
            client.execute(query, timesNext);
          }, next);
        },
        function (next) {
          const query = util.format('SELECT * FROM %s LIMIT 10000', table);
          let counter = 0;
          client.stream(query, [], {prepare: 1})
            .on('end', function () {
              assert.strictEqual(counter, length);
              next();
            })
            .on('readable', function () {
              let row;
              while ((row = this.read())) {
                assert.ok(row);
                assert.strictEqual(typeof row.int_sample, 'number');
                counter++;
              }
            })
            .on('error', function (err) {
              assert.ifError(err);
            });
        }
      ], done);
    });
    it('should prepare and fetch paging the exact amount of rows', function (done) {
      const client = newInstance({queryOptions: {consistency: types.consistencies.quorum}});
      const keyspace = helper.getRandomName('ks');
      const table = keyspace + '.' + helper.getRandomName('table');
      const length = 350;
      utils.series([
        client.connect.bind(client),
        function (next) {
          client.execute(helper.createKeyspaceCql(keyspace, 3), helper.waitSchema(client, next));
        },
        function (next) {
          client.execute(helper.createTableCql(table), helper.waitSchema(client, next));
        },
        function (next) {
          utils.timesLimit(length, 100, function (n, timesNext) {
            let query = 'INSERT INTO %s (id, int_sample, bigint_sample) VALUES (%s, %d, %s)';
            query = util.format(query, table, types.Uuid.random(), n + 1, new types.Long(n, 0x090807).toString());
            client.execute(query, timesNext);
          }, next);
        },
        function (next) {
          const query = util.format('SELECT * FROM %s LIMIT 10000', table);
          let counter = 0;
          client.stream(query, [], {autoPage: true, fetchSize: 100, prepare: 1})
            .on('end', function () {
              assert.strictEqual(counter, length);
              next();
            })
            .on('readable', function () {
              let row;
              while ((row = this.read())) {
                assert.ok(row);
                assert.ok(row.int_sample);
                counter++;
              }
            })
            .on('error', function (err) {
              assert.ifError(err);
            });
        }
      ], done);
    });
    it('should emit argument parsing errors', function (done) {
      const client = newInstance();
      const stream = client.stream(helper.queries.basic + ' WHERE key = ?', [{}], {prepare: 1});
      let errCalled = false;
      stream
        .on('error', function (err) {
          assert.ok(err);
          assert.ok(err instanceof TypeError, 'Error should be an instance of TypeError');
          errCalled = true;
        })
        .on('readable', function () {
          assert.strictEqual(stream.read(), null);
        })
        .on('end', function () {
          assert.strictEqual(errCalled, true);
          done();
        });
    });
    it('should emit other ResponseErrors', function (done) {
      const client = newInstance();
      //Invalid amount of parameters
      const stream = client.stream(helper.queries.basic, ['param1'], {prepare: 1});
      let errCalled = false;
      stream
        .on('readable', function () {
          //Node.js 0.10, never emits readable
          //Node.js 0.12, it emits a null value, causing the rest of the events to chain
          assert.strictEqual(stream.read(), null);
        })
        .on('error', function (err) {
          assert.ok(err);
          assert.ok(err instanceof errors.ResponseError, 'Error should be an instance of ResponseError');
          assert.ok(err.code === types.responseErrorCodes.invalid || err.code === types.responseErrorCodes.protocolError, 'Obtained err code ' + err.code);
          errCalled = true;
        })
        .on('end', function () {
          assert.strictEqual(errCalled, true);
          done();
        });
    });
    it('should wait buffer until read', function (done) {
      const client = newInstance();
      let allRead = false;
      const stream = client.stream(helper.queries.basic, null, {prepare: 1});
      stream.
        on('end', function () {
          assert.strictEqual(allRead, true);
          done();
        })
        .on('error', helper.throwop)
        .on('readable', function () {
          const streamContext = this;
          setTimeout(function () {
            //delay all reading
            let row;
            while ((row = streamContext.read())) {
              assert.ok(row);
            }
            allRead = true;
          }, 2000);
        });
    });
    vit('2.0', 'should not buffer more than fetchSize', function (done) {
      const client = newInstance();
      const id = types.Uuid.random();
      const consistency = types.consistencies.quorum;
      const rowsLength = 1000;
      const fetchSize = 100;
      utils.series([
        function insert(next) {
          const query = util.format('INSERT INTO %s (id1, id2, text_sample) VALUES (?, ?, ?)', commonTable);
          utils.timesLimit(rowsLength, 50, function (n, timesNext) {
            client.execute(query, [id, types.TimeUuid.now(), n.toString()], { prepare: true, consistency: consistency}, timesNext);
          }, next);
        },
        function testBuffering(next) {
          const query = util.format('SELECT id2, text_sample from %s WHERE id1 = ?', commonTable);
          const stream = client.stream(query, [id], { prepare: true, fetchSize: fetchSize, consistency: consistency});
          let rowsRead = 0;
          stream.
            on('end', function () {
              setTimeout(function onEndTimeout() {
                assert.strictEqual(rowsRead, rowsLength);
                next();
              }, 400);
            })
            .on('error', helper.throwop)
            .on('readable', function () {
              let row;
              const self = this;
              utils.whilst(function condition() {
                assert.ok(self.buffer.length <= fetchSize);
                return (row = self.read());
              }, function iterator(whilstNext) {
                assert.ok(self.buffer.length <= fetchSize);
                assert.ok(row);
                rowsRead++;
                if (rowsRead % 55 === 0) {
                  //delay from time to time
                  return setTimeout(whilstNext, 100);
                }
                whilstNext();
              }, helper.noop);
            });
        }
      ], done);
    });
  });
});

/**
 * @returns {Client}
 */
function newInstance(options) {
  return new Client(utils.deepExtend({}, helper.baseOptions, options));
}<|MERGE_RESOLUTION|>--- conflicted
+++ resolved
@@ -1,4 +1,3 @@
-<<<<<<< HEAD
 /**
  * Copyright (C) 2016-2017 DataStax, Inc.
  *
@@ -6,13 +5,8 @@
  * http://www.datastax.com/terms/datastax-dse-driver-license-terms
  */
 'use strict';
-var assert = require('assert');
-var util = require('util');
-=======
-"use strict";
 const assert = require('assert');
 const util = require('util');
->>>>>>> cf4ac7f9
 
 const helper = require('../../test-helper.js');
 const vit = helper.vit;
