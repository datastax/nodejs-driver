/**
 * Copyright DataStax, Inc.
 *
 * Please see the license for details:
 * http://www.datastax.com/terms/datastax-dse-driver-license-terms
 */
'use strict';
const assert = require('assert');
const util = require('util');

const helper = require('../../test-helper');
const Client = require('../../../lib/client');
const utils = require('../../../lib/utils');
const types = require('../../../lib/types');
const vit = helper.vit;

describe('custom payload', function () {
  this.timeout(60000);
  const keyspace = helper.getRandomName('ks');
  const table = keyspace + '.' + helper.getRandomName('tbl');
  before(helper.ccmHelper.start(1, {
    yaml: ['batch_size_warn_threshold_in_kb:5'],
    jvmArgs: ['-Dcassandra.custom_query_handler_class=org.apache.cassandra.cql3.CustomPayloadMirroringQueryHandler']
  }));
  before(function (done) {
    const client = newInstance();
    utils.series([
      client.connect.bind(client),
      helper.toTask(client.execute, client, helper.createKeyspaceCql(keyspace)),
      helper.toTask(client.execute, client, helper.createTableCql(table)),
      client.shutdown.bind(client)
    ], done);
  });
  after(helper.ccmHelper.remove);
  describe('using Client#execute(query, params, { prepare: 0 }, callback)', function () {
    vit('2.2', 'should encode and decode the payload with rows response', function (done) {
      const client = newInstance();
      const payload = {
        'key1': utils.allocBufferFromString('val1')
      };
      utils.series([
        client.connect.bind(client),
        function execute(next) {
          client.execute('SELECT key FROM system.local', [], { customPayload: payload}, function (err, result) {
            assert.ifError(err);
            assert.ok(result);
            assert.ok(result.info.customPayload);
            helper.assertInstanceOf(result.info.customPayload['key1'], Buffer);
            assert.strictEqual(result.info.customPayload['key1'].toString(), 'val1');
            next();
          });
        },
        client.shutdown.bind(client)
      ], done);
    });
    vit('2.2', 'should encode and decode the payload with void response', function (done) {
      const client = newInstance();
      const payload = {
        'key2': utils.allocBufferFromString('val2')
      };
      utils.series([
        client.connect.bind(client),
        function insert(next) {
          const query = util.format('INSERT INTO %s (id, text_sample) VALUES (?, ?)', table);
          client.execute(query, [types.Uuid.random(), 'text1'], { customPayload: payload}, function (err, result) {
            assert.ifError(err);
            assert.ok(result);
            assert.ok(result.info.customPayload);
            helper.assertInstanceOf(result.info.customPayload['key2'], Buffer);
            assert.strictEqual(result.info.customPayload['key2'].toString(), 'val2');
            next();
          });
        },
        client.shutdown.bind(client)
      ], done);
    });
    vit('2.2', 'should encode and decode the payload and trace', function (done) {
      const client = newInstance();
      const payload = {
        'key3': utils.allocBufferFromString('val3')
      };
      utils.series([
        client.connect.bind(client),
        function insert(next) {
          const query = util.format('INSERT INTO %s (id, text_sample) VALUES (?, ?)', table);
          client.execute(query, [types.Uuid.random(), 'text3'], { customPayload: payload, traceQuery: true}, function (err, result) {
            assert.ifError(err);
            assert.ok(result);
            assert.ok(result.info.customPayload);
            helper.assertInstanceOf(result.info.traceId, types.Uuid);
            helper.assertInstanceOf(result.info.customPayload['key3'], Buffer);
            assert.strictEqual(result.info.customPayload['key3'].toString(), 'val3');
            next();
          });
        },
        client.shutdown.bind(client)
      ], done);
    });
  });
  describe('using Client#execute(query, params, { prepare: 1 }, callback)', function () {
    vit('2.2', 'should encode and decode the payload with rows response', function (done) {
      const client = newInstance();
      const payload = {
        'key-prep1': utils.allocBufferFromString('val-prep1'),
        'key-prep2': utils.allocBufferFromString('val-prep2')
      };
      utils.series([
        client.connect.bind(client),
        function execute(next) {
          client.execute('SELECT key FROM system.local', [], { prepare: 1, customPayload: payload}, function (err, result) {
            assert.ifError(err);
            assert.ok(result);
            assert.ok(result.info.customPayload);
            helper.assertInstanceOf(result.info.customPayload['key-prep1'], Buffer);
            assert.strictEqual(result.info.customPayload['key-prep1'].toString(), 'val-prep1');
            helper.assertInstanceOf(result.info.customPayload['key-prep2'], Buffer);
            assert.strictEqual(result.info.customPayload['key-prep2'].toString(), 'val-prep2');
            next();
          });
        },
        client.shutdown.bind(client)
      ], done);
    });
  });
  describe('using Client#batch(queries, { prepare: 0 }, callback)', function () {
    vit('2.2', 'should encode and decode the payload', function (done) {
      const client = newInstance();
      const payload = {
        'key-batch1': utils.allocBufferFromString('val-batch1')
      };
      utils.series([
        client.connect.bind(client),
        function executeBatch(next) {
          const q = util.format('INSERT INTO %s (id, text_sample) VALUES (?, ?)', table);
          const queries = [
            { query: q, params: [types.Uuid.random(), 'text-batch1'] },
            { query: q, params: [types.Uuid.random(), 'text-batch2'] }
          ];
          client.batch(queries, { customPayload: payload}, function (err, result) {
            assert.ifError(err);
            assert.ok(result);
            assert.ok(result.info.customPayload);
            helper.assertInstanceOf(result.info.customPayload['key-batch1'], Buffer);
            assert.strictEqual(result.info.customPayload['key-batch1'].toString(), 'val-batch1');
            next();
          });
        },
        client.shutdown.bind(client)
      ], done);
    });
    vit('2.2', 'should encode and decode the payload with warnings', function (done) {
      const client = newInstance();
      const payload = {
        'key-batch2': utils.allocBufferFromString('val-batch2')
      };
      utils.series([
        client.connect.bind(client),
        function executeBatch(next) {
          const q = util.format('INSERT INTO %s (id, text_sample) VALUES (?, ?)', table);
          const queries = [
            { query: q, params: [types.Uuid.random(), 'text-batch2'] },
<<<<<<< HEAD
            { query: q, params: [types.Uuid.random(), utils.stringRepeat('a', 64 * 1024)] }
=======
            { query: q, params: [types.Uuid.random(), utils.stringRepeat('a', 6 * 1024)] }
>>>>>>> 6680e0b7
          ];
          client.batch(queries, { customPayload: payload}, function (err, result) {
            assert.ifError(err);
            assert.ok(result);
            assert.ok(result.info.customPayload);
            helper.assertInstanceOf(result.info.customPayload['key-batch2'], Buffer);
            assert.strictEqual(result.info.customPayload['key-batch2'].toString(), 'val-batch2');
            assert.ok(result.info.warnings);
            assert.strictEqual(result.info.warnings.length, 1);
            helper.assertContains(result.info.warnings[0], 'batch');
            next();
          });
        },
        client.shutdown.bind(client)
      ], done);
    });
  });
  describe('using Client#batch(queries, { prepare: 1 }, callback)', function () {
    vit('2.2', 'should encode and decode the payload', function (done) {
      const client = newInstance();
      const payload = {
        'key-batch-prep1': utils.allocBufferFromString('val-batch-prep1')
      };
      utils.series([
        client.connect.bind(client),
        function executeBatch(next) {
          const q = util.format('INSERT INTO %s (id, text_sample) VALUES (?, ?)', table);
          const queries = [
            { query: q, params: [types.Uuid.random(), 'text-batch1'] },
            { query: q, params: [types.Uuid.random(), 'text-batch2'] }
          ];
          client.batch(queries, { prepare: 1, customPayload: payload}, function (err, result) {
            assert.ifError(err);
            assert.ok(result);
            assert.ok(result.info.customPayload);
            helper.assertInstanceOf(result.info.customPayload['key-batch-prep1'], Buffer);
            assert.strictEqual(result.info.customPayload['key-batch-prep1'].toString(), 'val-batch-prep1');
            next();
          });
        },
        client.shutdown.bind(client)
      ], done);
    });
  });
});

/**
 * @param [options]
 * @returns {Client}
 */
function newInstance(options) {
  return new Client(utils.deepExtend({ pooling: { heartBeatInterval: 0 }}, helper.baseOptions, options));
}<|MERGE_RESOLUTION|>--- conflicted
+++ resolved
@@ -159,11 +159,7 @@
           const q = util.format('INSERT INTO %s (id, text_sample) VALUES (?, ?)', table);
           const queries = [
             { query: q, params: [types.Uuid.random(), 'text-batch2'] },
-<<<<<<< HEAD
-            { query: q, params: [types.Uuid.random(), utils.stringRepeat('a', 64 * 1024)] }
-=======
             { query: q, params: [types.Uuid.random(), utils.stringRepeat('a', 6 * 1024)] }
->>>>>>> 6680e0b7
           ];
           client.batch(queries, { customPayload: payload}, function (err, result) {
             assert.ifError(err);
