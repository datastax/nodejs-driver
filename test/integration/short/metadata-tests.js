--- conflicted
+++ resolved
@@ -452,7 +452,6 @@
           "CREATE TABLE ks_tbl_meta.tbl_collections (id uuid, ck blob, list_sample list<int>, set_sample list<text>, int_sample int, map_sample map<text,int>, PRIMARY KEY (id, ck))",
           "CREATE INDEX text_index ON tbl1 (text_sample)"
         ];
-<<<<<<< HEAD
 
         queries.push(
           "CREATE TABLE tbl_indexes1 (id uuid PRIMARY KEY, map_values map<text,int>, map_keys map<text,int>, map_entries map<text,int>, map_all map<text,int>, list_sample frozen<list<blob>>)",
@@ -463,27 +462,11 @@
           'CREATE TYPE "UDTq""uoted" ("I" int, "B""B" blob, t text)',
           "CREATE TABLE tbl_udts1 (id uuid PRIMARY KEY, udt_sample frozen<udt1>)",
           "CREATE TABLE tbl_udts2 (id frozen<udt1> PRIMARY KEY)",
-          'CREATE TABLE tbl_udts_with_quoted (id uuid PRIMARY KEY, udt_sample frozen<"UDTq""uoted">)'
+          'CREATE TABLE tbl_udts_with_quoted (id uuid PRIMARY KEY, udt_sample frozen<"UDTq""uoted">)',
+          'CREATE TABLE tbl_static (id1 int, id2 int, static_value int static, value int, PRIMARY KEY (id1, id2))'
         );
 
         if (helper.isDseGreaterThan('5.0')) {
-=======
-        if (helper.isCassandraGreaterThan('2.1')) {
-          queries.push(
-            "CREATE TABLE tbl_indexes1 (id uuid PRIMARY KEY, map_values map<text,int>, map_keys map<text,int>, map_entries map<text,int>, map_all map<text,int>, list_sample frozen<list<blob>>)",
-            "CREATE INDEX map_keys_index ON tbl_indexes1 (keys(map_keys))",
-            "CREATE INDEX map_values_index ON tbl_indexes1 " + valuesIndex,
-            "CREATE INDEX list_index ON tbl_indexes1 (full(list_sample))",
-            "CREATE TYPE udt1 (i int, b blob, t text, c 'DynamicCompositeType(s => UTF8Type, i => Int32Type)')",
-            'CREATE TYPE "UDTq""uoted" ("I" int, "B""B" blob, t text)',
-            "CREATE TABLE tbl_udts1 (id uuid PRIMARY KEY, udt_sample frozen<udt1>)",
-            "CREATE TABLE tbl_udts2 (id frozen<udt1> PRIMARY KEY)",
-            'CREATE TABLE tbl_udts_with_quoted (id uuid PRIMARY KEY, udt_sample frozen<"UDTq""uoted">)',
-            'CREATE TABLE tbl_static (id1 int, id2 int, static_value int static, value int, PRIMARY KEY (id1, id2))'
-          );
-        }
-        if (helper.isCassandraGreaterThan('2.2')) {
->>>>>>> aaff8944
           queries.push(
             'CREATE INDEX map_entries_index ON tbl_indexes1 (entries(map_entries))',
             'CREATE TABLE ks_tbl_meta.tbl_c22 ' +
