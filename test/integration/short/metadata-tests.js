/**
 * Copyright DataStax, Inc.
 *
 * Please see the license for details:
 * http://www.datastax.com/terms/datastax-dse-driver-license-terms
 */
<<<<<<< HEAD
'use strict';
const assert = require('assert');
=======

"use strict";
const assert = require('chai').assert;
>>>>>>> a64c42c1

const helper = require('../../test-helper');
const Client = require('../../../lib/client');
const utils = require('../../../lib/utils');
const types = require('../../../lib/types');
const packageInfo = require('../../../package.json');
const vit = helper.vit;
const vdescribe = helper.vdescribe;

describe('metadata', function () {
  this.timeout(240000);
  const setupInfo = helper.setup('2:0', { ccmOptions: {
    vnodes: true,
    yaml: helper.isDseGreaterThan('6') ? ['cdc_enabled:true'] : null
  }});
  describe('Metadata', function () {
    describe('#keyspaces', function () {
      it('should keep keyspace information up to date', function (done) {
        const client = newInstance();
        const nonSyncClient = newInstance({isMetadataSyncEnabled: false});

        function checkKeyspaceWithInfo(ks, strategy, optionName, optionValue) {
          assert.ok(ks);
          assert.strictEqual(ks.strategy, strategy);
          assert.ok(ks.strategyOptions);
          assert.strictEqual(ks.strategyOptions[optionName], optionValue);
          assert.strictEqual(ks.virtual, false);
        }

        function checkKeyspace(client, name, strategy, optionName, optionValue) {
          const m = client.metadata;
          const ks = m.keyspaces[name];
          checkKeyspaceWithInfo(ks, strategy, optionName, optionValue);
        }

        utils.series([
          client.connect.bind(client),
          nonSyncClient.connect.bind(nonSyncClient),
          function checkKeyspaces(next) {
            const m = client.metadata;
            assert.ok(m);
            assert.ok(m.keyspaces);
            assert.ok(m.keyspaces['system']);
            assert.ok(m.keyspaces['system'].strategy);
            assert.strictEqual(m.keyspaces['system'].virtual, false);
            next();
          },
          helper.toTask(client.execute, client, "CREATE KEYSPACE ks1 WITH replication = {'class': 'SimpleStrategy', 'replication_factor' : 3}"),
          helper.toTask(client.execute, client, "CREATE KEYSPACE ks2 WITH replication = {'class': 'SimpleStrategy', 'replication_factor' : 2}"),
          helper.toTask(client.execute, client, "CREATE KEYSPACE ks3 WITH replication = {'class': 'SimpleStrategy', 'replication_factor' : 1}"),
          helper.toTask(client.execute, client, "CREATE KEYSPACE ks4 WITH replication = {'class': 'NetworkTopologyStrategy', 'dc1' : 1}"),
          function checkKeyspaces(next) {
            checkKeyspace(client, 'ks1', 'org.apache.cassandra.locator.SimpleStrategy', 'replication_factor', '3');
            checkKeyspace(client, 'ks2', 'org.apache.cassandra.locator.SimpleStrategy', 'replication_factor', '2');
            checkKeyspace(client, 'ks3', 'org.apache.cassandra.locator.SimpleStrategy', 'replication_factor', '1');
            checkKeyspace(client, 'ks4', 'org.apache.cassandra.locator.NetworkTopologyStrategy', 'dc1', '1');

            // There should be no keyspace metadata for the non sync client until its fetched via refreshKeyspaces.
            const ks = nonSyncClient.metadata.keyspaces;
            assert.ok(ks['ks1'] === undefined);
            assert.ok(ks['ks2'] === undefined);
            assert.ok(ks['ks3'] === undefined);
            assert.ok(ks['ks4'] === undefined);

            nonSyncClient.metadata.refreshKeyspaces(function (err) {
              assert.ifError(err);
              checkKeyspace(nonSyncClient, 'ks1', 'org.apache.cassandra.locator.SimpleStrategy', 'replication_factor', '3');
              checkKeyspace(nonSyncClient, 'ks2', 'org.apache.cassandra.locator.SimpleStrategy', 'replication_factor', '2');
              checkKeyspace(nonSyncClient, 'ks3', 'org.apache.cassandra.locator.SimpleStrategy', 'replication_factor', '1');
              checkKeyspace(nonSyncClient, 'ks4', 'org.apache.cassandra.locator.NetworkTopologyStrategy', 'dc1', '1');
              next();
            });
          },
          helper.toTask(client.execute, client, "ALTER KEYSPACE ks3 WITH replication = {'class' : 'NetworkTopologyStrategy', 'dc1' : 1}"),
          function checkAlteredKeyspace(next) {
            // rf strategy should have changed on client.
            checkKeyspace(client, 'ks3', 'org.apache.cassandra.locator.NetworkTopologyStrategy', 'dc1', '1');

            // rf strategy should not have changed yet on nonSyncClient without refreshing explicitly.
            checkKeyspace(nonSyncClient, 'ks3', 'org.apache.cassandra.locator.SimpleStrategy', 'replication_factor', '1');

            nonSyncClient.metadata.refreshKeyspace('ks3', function (err, ks) {
              assert.ifError(err);
              checkKeyspaceWithInfo(ks, 'org.apache.cassandra.locator.NetworkTopologyStrategy', 'dc1', '1');
              next();
            });
          },
          client.shutdown.bind(client),
          nonSyncClient.shutdown.bind(nonSyncClient)
        ], done);
      });
      it('should delete keyspace information on drop', function (done) {
        const client = newInstance({refreshSchemaDelay: 50});
        client.connect(function (err) {
          assert.ifError(err);
          const m = client.metadata;
          assert.ok(m);
          assert.ok(!m.keyspaces['ks_todelete']);
          utils.series([
            helper.toTask(client.execute, client, helper.createKeyspaceCql('ks_todelete', 1)),
            function assertions1(next) {
              assert.ok(m.keyspaces['ks_todelete']);
              next();
            },
            helper.toTask(client.execute, client, 'DROP KEYSPACE ks_todelete'),
            function assertions2(next) {
              assert.ok(!m.keyspaces['ks_todelete']);
              next();
            }
          ], done);
        });
      });
      vit('dse-6.7', 'should retrieve virtual keyspace metadata', (done) => {
        const client = newInstance();
        const nonSyncClient = newInstance({ isMetadataSyncEnabled: false });
        function checkVirtualKeyspace(ks) {
          // table should be virtual and options should be undefined
          assert.ok(ks.virtual);
          assert.ifError(ks.durableWrites);
          assert.ifError(ks.strategyOptions);
          assert.ifError(ks.strategy);
        }

        utils.series([
          client.connect.bind(client),
          nonSyncClient.connect.bind(nonSyncClient),
          function checkKeyspaces(next) {
            const m = client.metadata;
            checkVirtualKeyspace(m.keyspaces['system_views']);
            next();
          },
          (next) => {
            // There should be no keyspace metadata for the non synched client until its fetched via refreshKeyspace.
            const ks = nonSyncClient.metadata.keyspaces;
            assert.ok(ks['system_views'] === undefined);
            nonSyncClient.metadata.refreshKeyspace('system_views', (err, ks) => {
              assert.ifError(err);
              checkVirtualKeyspace(ks);
              next();
            });
          },
          (next) => {
            // Use global refreshKeyspaces and ensure that a previously unfetched virtual keyspace is fetched.
            const ks = nonSyncClient.metadata.keyspaces;
            assert.ok(ks['system_virtual_schema'] === undefined);
            nonSyncClient.metadata.refreshKeyspaces((err) => {
              assert.ifError(err);
              checkVirtualKeyspace(nonSyncClient.metadata.keyspaces['system_virtual_schema']);
              next();
            });
          },
          client.shutdown.bind(client),
          nonSyncClient.shutdown.bind(nonSyncClient)
        ], done);
      });
    });
    describe('#getTokenRanges()', function () {
      it('should return 512 ranges', function (done) {
        // as vnodes are enabled and there are 2 nodes, expect 512 (2* 256) ranges.
        const client = newInstance();
        utils.series([
          client.connect.bind(client),
          function getRanges(next) {
            const ranges = client.metadata.getTokenRanges();
            assert.strictEqual(ranges.size, 512);
            next();
          },
          client.shutdown.bind(client)
        ], done);
      });
    });
    describe('#getTokenRangesForHost()', function () {
      it('should return the expected number of ranges per host', function (done) {
        const client = newInstance();
        utils.series([
          client.connect.bind(client),
          helper.toTask(client.execute, client, "CREATE KEYSPACE ksrf1 WITH replication = {'class': 'SimpleStrategy', 'replication_factor' : 1}"),
          helper.toTask(client.execute, client, "CREATE KEYSPACE ksrf2 WITH replication = {'class': 'SimpleStrategy', 'replication_factor' : 2}"),
          helper.toTask(client.execute, client, "CREATE KEYSPACE ksntsrf2 WITH replication = {'class': 'NetworkTopologyStrategy', 'dc1' : 2}"),
          function getRanges(next) {
            const host1 = helper.findHost(client, 1);
            const host2 = helper.findHost(client, 2);
            // the sum of ranges between host1 and host2 should be the total number of tokens.
            // we can't make an exact assertion here because token assignment is not exact.
            const rf1Ranges = client.metadata.getTokenRangesForHost('ksrf1', host1).size + client.metadata.getTokenRangesForHost('ksrf1', host2).size;
            assert.strictEqual(rf1Ranges, 512);
            // expect 512 ranges for each host (2 replica = 512 tokens)
            assert.strictEqual(client.metadata.getTokenRangesForHost('ksrf2', host1).size, 512);
            assert.strictEqual(client.metadata.getTokenRangesForHost('ksrf2', host2).size, 512);
            assert.strictEqual(client.metadata.getTokenRangesForHost('ksntsrf2', host1).size, 512);
            assert.strictEqual(client.metadata.getTokenRangesForHost('ksntsrf2', host2).size, 512);
            next();
          },
          client.shutdown.bind(client)
        ], done);
      });
    });
    vdescribe('2.1', '#getUdt()', function () {
      it('should return null if it does not exists', function (done) {
        const client = newInstance();
        utils.series([
          client.connect.bind(client),
          function testWithCallbacks(next) {
            const m = client.metadata;
            utils.timesSeries(10, function (n, timesNext) {
              m.getUdt('ks1', 'udt_does_not_exists', function (err, udtInfo) {
                assert.ifError(err);
                assert.strictEqual(udtInfo, null);
                timesNext();
              });
            }, next);
          },
          function testWithPromises(next) {
            const m = client.metadata;
            utils.timesSeries(10, function (n, timesNext) {
              m.getUdt('ks1', 'udt_does_not_exists')
                .then(function (udtInfo) {
                  assert.strictEqual(udtInfo, null);
                })
                .then(timesNext)
                .catch(timesNext);
            }, next);
          },
          client.shutdown.bind(client),
        ], done);
      });
      it('should return the udt information', function (done) {
        const client = newInstance();
        const createUdtQuery1 = "CREATE TYPE phone (alias text, number text, country_code int, second_number 'DynamicCompositeType(s => UTF8Type, i => Int32Type)')";
        const createUdtQuery2 = 'CREATE TYPE address (street text, "ZIP" int, phones set<frozen<phone>>)';
        utils.series([
          helper.toTask(client.connect, client),
          helper.toTask(client.execute, client, helper.createKeyspaceCql('ks_udt1', 2)),
          helper.toTask(client.execute, client, 'USE ks_udt1'),
          helper.toTask(client.execute, client, createUdtQuery1),
          helper.toTask(client.execute, client, createUdtQuery2),
          function checkPhoneUdt(next) {
            const m = client.metadata;
            m.getUdt('ks_udt1', 'phone', function (err, udtInfo) {
              assert.ifError(err);
              assert.ok(udtInfo);
              assert.strictEqual(udtInfo.name, 'phone');
              assert.ok(udtInfo.fields);
              assert.strictEqual(udtInfo.fields.length, 4);
              assert.strictEqual(udtInfo.fields[0].name, 'alias');
              assert.ok(udtInfo.fields[0].type.code === types.dataTypes.varchar || udtInfo.fields[0].type.code === types.dataTypes.text);
              assert.strictEqual(udtInfo.fields[1].name, 'number');
              assert.ok(udtInfo.fields[1].type.code === types.dataTypes.varchar || udtInfo.fields[1].type.code === types.dataTypes.text);
              assert.strictEqual(udtInfo.fields[2].name, 'country_code');
              assert.strictEqual(udtInfo.fields[2].type.code, types.dataTypes.int);
              assert.strictEqual(udtInfo.fields[3].name, 'second_number');
              assert.strictEqual(udtInfo.fields[3].type.code, types.dataTypes.custom);

              const customTypeInfo = udtInfo.fields[3].type.info;
              helper.assertContains(customTypeInfo, 's=>org.apache.cassandra.db.marshal.UTF8Type');
              helper.assertContains(customTypeInfo, 'i=>org.apache.cassandra.db.marshal.Int32Type');
              assert.strictEqual(customTypeInfo.startsWith(
                'org.apache.cassandra.db.marshal.DynamicCompositeType('), true);

              next();
            });
          },
          function checkAddressUdt(next) {
            const m = client.metadata;
            m.getUdt('ks_udt1', 'address', function (err, udtInfo) {
              assert.ifError(err);
              assert.ok(udtInfo);
              assert.strictEqual(udtInfo.name, 'address');
              assert.strictEqual(udtInfo.fields.length, 3);
              assert.strictEqual(udtInfo.fields[0].name, 'street');
              assert.ok(udtInfo.fields[0].type.code === types.dataTypes.varchar || udtInfo.fields[0].type.code === types.dataTypes.text);
              assert.strictEqual(udtInfo.fields[1].name, 'ZIP');
              assert.strictEqual(udtInfo.fields[1].type.code, types.dataTypes.int);
              assert.strictEqual(udtInfo.fields[2].name, 'phones');
              assert.strictEqual(udtInfo.fields[2].type.code, types.dataTypes.set);
              assert.strictEqual(udtInfo.fields[2].type.info.code, types.dataTypes.udt);
              assert.strictEqual(udtInfo.fields[2].type.info.info.name, 'phone');
              assert.strictEqual(udtInfo.fields[2].type.info.info.fields.length, 4);
              assert.strictEqual(udtInfo.fields[2].type.info.info.fields[0].name, 'alias');
              next();
            });
          },
          function checkAddressUdtWithPromises(next) {
            const m = client.metadata;
            m.getUdt('ks_udt1', 'address')
              .then(function (udtInfo) {
                assert.ok(udtInfo);
                assert.strictEqual(udtInfo.name, 'address');
                assert.strictEqual(udtInfo.fields.length, 3);
              })
              .then(next)
              .catch(next);
          },
          client.shutdown.bind(client)
        ], done);
      });
    });
    describe('#getTrace()', function () {
      it('should retrieve the trace immediately after', function (done) {
        // use a single node
        const lbp = new helper.WhiteListPolicy(['1']);
        const client = newInstance({policies: {loadBalancing: lbp}});
        let traceId;
        utils.series([
          client.connect.bind(client),
          function executeQuery(next) {
            client.execute(helper.queries.basic, [], {traceQuery: true}, function (err, result) {
              assert.ifError(err);
              traceId = result.info.traceId;
              next();
            });
          },
          function getTrace(next) {
            client.metadata.getTrace(traceId, function (err, trace) {
              assert.ifError(err);
              assert.ok(trace);
              assert.strictEqual(typeof trace.duration, 'number');
              if (client.controlConnection.protocolVersion >= 4) {
                //Check the new field added in C* 2.2
                helper.assertInstanceOf(trace.clientAddress, types.InetAddress);
              }
              assert.ok(trace.events.length);
              next();
            });
          },
          function getTraceWithConsistency(next) {
            client.metadata.getTrace(traceId, types.consistencies.all, function (err, trace) {
              assert.ifError(err);
              assert.ok(trace);
              assert.strictEqual(typeof trace.duration, 'number');
              assert.ok(trace.events.length);
              next();
            });
          }, client.shutdown.bind(client)
        ], done);
      });
      it('should retrieve the trace a few seconds after', function (done) {
        // use a single node
        const lbp = new helper.WhiteListPolicy(['2']);
        const client = newInstance({policies: {loadBalancing: lbp}});
        let traceId;
        utils.series([
          client.connect.bind(client),
          function executeQuery(next) {
            client.execute(helper.queries.basic, [], {traceQuery: true}, function (err, result) {
              if (err) {
                return next(err);
              }
              traceId = result.info.traceId;
              setTimeout(next, 1500);
            });
          },
          function getTrace(next) {
            client.metadata.getTrace(traceId, function (err, trace) {
              assert.ifError(err);
              assert.ok(trace);
              assert.strictEqual(typeof trace.duration, 'number');
              assert.ok(trace.events.length);
              next();
            });
          }
        ], done);
      });
      describe('with no callback specified', function () {
        it('should return the trace in a promise', function () {
          const client = newInstance();
          return client.connect()
            .then(function () {
              return client.execute(helper.queries.basic, [], {traceQuery: true});
            })
            .then(function (result) {
              return Promise.all([
                client.metadata.getTrace(result.info.traceId),
                client.metadata.getTrace(result.info.traceId, types.consistencies.all)
              ])
                .then(function (traceArray) {
                  traceArray.forEach(function (trace) {
                    assert.ok(trace);
                    assert.strictEqual(typeof trace.duration, 'number');
                    assert.ok(trace.events.length);
                  });
                  return client.shutdown();
                });
            });
        });
      });
    });
    describe('#refreshKeyspace()', function () {
      describe('with no callback specified', function () {

        it('should return keyspace in a promise', function () {
          const client = newInstance({isMetadataSyncEnabled: false});
          return client.connect()
            .then(function () {
              const ks = client.metadata.keyspaces;
              assert.ok(ks['system'] === undefined);
              return client.metadata.refreshKeyspace('system');
            })
            .then(function (keyspace) {
              assert.ok(keyspace);
              assert.strictEqual(keyspace.name, 'system');
              return client.shutdown();
            });
        });

      });
    });
    describe('#refreshKeyspaces()', function () {
      describe('with no callback specified', function () {

        it('should return keyspaces in a promise', function () {
          const client = newInstance({ isMetadataSyncEnabled: false });
          return client.connect()
            .then(function () {
              const ks = client.metadata.keyspaces;
              assert.ok(ks['system'] === undefined);
              return client.metadata.refreshKeyspaces();
            })
            .then(function (data) {
              assert.ok(data);
              assert.ok(data['system']);
              return client.shutdown();
            });
        });

      });
    });
    describe('#getTable()', function () {
      const keyspace = 'ks_tbl_meta';
      const is3 = helper.isDseGreaterThan('5.0');
      const valuesIndex = (is3 ? "(values(map_values))" : "(map_values)");
      before(function createTables(done) {
        const client = newInstance();
        const queries = [
          "CREATE KEYSPACE ks_tbl_meta WITH replication = {'class': 'SimpleStrategy', 'replication_factor' : 3}",
          "USE ks_tbl_meta",
          "CREATE TABLE tbl1 (id uuid PRIMARY KEY, text_sample text)",
          "CREATE TABLE tbl2 (id uuid, text_sample text, PRIMARY KEY ((id, text_sample)))",
          "CREATE TABLE tbl3 (id uuid, text_sample text, PRIMARY KEY (id, text_sample))",
          "CREATE TABLE tbl4 (zck timeuuid, apk2 text, pk1 uuid, val2 blob, valz1 int, PRIMARY KEY ((pk1, apk2), zck))",
          "CREATE TABLE tbl7 (id1 uuid, id3 timeuuid, zid2 text, int_sample int, PRIMARY KEY (id1, zid2, id3)) WITH CLUSTERING ORDER BY (zid2 ASC, id3 DESC)",
          "CREATE TABLE tbl8 (id uuid, rating_value counter, rating_votes counter, PRIMARY KEY (id))",
          "CREATE TABLE tbl9 (id uuid, c1 'DynamicCompositeType(s => UTF8Type, i => Int32Type)', c2 'ReversedType(CompositeType(UTF8Type, Int32Type))', c3 'Int32Type', PRIMARY KEY (id, c1, c2))",
          "CREATE TABLE ks_tbl_meta.tbl_collections (id uuid, ck blob, list_sample list<int>, set_sample list<text>, int_sample int, map_sample map<text,int>, PRIMARY KEY (id, ck))",
          "CREATE INDEX text_index ON tbl1 (text_sample)"
        ];

        queries.push(
          "CREATE TABLE tbl_indexes1 (id uuid PRIMARY KEY, map_values map<text,int>, map_keys map<text,int>, map_entries map<text,int>, map_all map<text,int>, list_sample frozen<list<blob>>)",
          "CREATE INDEX map_keys_index ON tbl_indexes1 (keys(map_keys))",
          "CREATE INDEX map_values_index ON tbl_indexes1 " + valuesIndex,
          "CREATE INDEX list_index ON tbl_indexes1 (full(list_sample))",
          "CREATE TYPE udt1 (i int, b blob, t text, c 'DynamicCompositeType(s => UTF8Type, i => Int32Type)')",
          'CREATE TYPE "UDTq""uoted" ("I" int, "B""B" blob, t text)',
          "CREATE TABLE tbl_udts1 (id uuid PRIMARY KEY, udt_sample frozen<udt1>)",
          "CREATE TABLE tbl_udts2 (id frozen<udt1> PRIMARY KEY)",
          'CREATE TABLE tbl_udts_with_quoted (id uuid PRIMARY KEY, udt_sample frozen<"UDTq""uoted">)',
          'CREATE TABLE tbl_static (id1 int, id2 int, static_value int static, value int, PRIMARY KEY (id1, id2))'
        );

        if (helper.isDseGreaterThan('5.0')) {
          queries.push(
            'CREATE INDEX map_entries_index ON tbl_indexes1 (entries(map_entries))',
            'CREATE TABLE ks_tbl_meta.tbl_c22 ' +
            '(id uuid PRIMARY KEY, smallint_sample smallint, tinyint_sample tinyint, date_sample date, time_sample time)'
          );

          queries.push(
            "CREATE INDEX map_all_entries_index on tbl_indexes1 (entries(map_all))",
            "CREATE INDEX map_all_keys_index on tbl_indexes1 (keys(map_all))",
            "CREATE INDEX map_all_values_index on tbl_indexes1 (values(map_all))");
        }
        if (helper.isDseGreaterThan('6')) {
          queries.push(
            'CREATE TABLE tbl_cdc_true (a int PRIMARY KEY, b text) WITH cdc=TRUE',
            'CREATE TABLE tbl_cdc_false (a int PRIMARY KEY, b text) WITH cdc=FALSE',
            "CREATE TABLE tbl_nodesync_true (a int PRIMARY KEY, b text) WITH nodesync={'enabled': 'true', 'deadline_target_sec': '86400'}",
            "CREATE TABLE tbl_nodesync_false (a int PRIMARY KEY, b text) WITH nodesync={'enabled': 'false'}"
          );
        } else {
          // COMPACT STORAGE is not supported by DSE 6.0 / C* 4.0.
          queries.push(
            "CREATE TABLE tbl5 (id1 uuid, id2 timeuuid, text1 text, PRIMARY KEY (id1, id2)) WITH COMPACT STORAGE",
            "CREATE TABLE tbl6 (id uuid, text1 text, text2 text, PRIMARY KEY (id)) WITH COMPACT STORAGE"
          );
        }

        utils.eachSeries(queries, client.execute.bind(client), helper.finish(client, done));
      });
      it('should retrieve the metadata of a single partition key table', function (done) {
        const client = newInstance({keyspace: keyspace});
        client.connect(function (err) {
          assert.ifError(err);
          client.metadata.getTable(keyspace, 'tbl1', function (err, table) {
            assert.ifError(err);
            assert.ok(table);
            assert.strictEqual(table.bloomFilterFalsePositiveChance, 0.01);
            assert.ok(table.caching);
            assert.strictEqual(typeof table.caching, 'string');
            const columns = table.columns
              .map(c => c.name)
              .sort();
            helper.assertValueEqual(columns, ['id', 'text_sample']);
            assert.strictEqual(table.isCompact, false);
            assert.strictEqual(table.partitionKeys.length, 1);
            assert.strictEqual(table.partitionKeys[0].name, 'id');
            assert.strictEqual(table.clusteringKeys.length, 0);
            assert.strictEqual(table.clusteringOrder.length, 0);
            assert.strictEqual(table.virtual, false);
            done();
          });
        });
      });
      it('should retrieve the metadata of a composite partition key table', function (done) {
        const client = newInstance({keyspace: keyspace});
        client.connect(function (err) {
          assert.ifError(err);
          client.metadata.getTable(keyspace, 'tbl2', function (err, table) {
            assert.ifError(err);
            assert.ok(table);
            assert.strictEqual(table.columns.length, 2);
            const columns = table.columns
              .map(c => c.name)
              .sort();
            helper.assertValueEqual(columns, ['id', 'text_sample']);
            assert.strictEqual(table.isCompact, false);
            assert.strictEqual(table.partitionKeys.length, 2);
            assert.strictEqual(table.partitionKeys[0].name, 'id');
            assert.strictEqual(table.partitionKeys[1].name, 'text_sample');
            assert.strictEqual(table.virtual, false);
            done();
          });
        });
      });
      it('should retrieve the metadata of a partition key and clustering key table', function (done) {
        const client = newInstance({keyspace: keyspace});
        client.connect(function (err) {
          assert.ifError(err);
          client.metadata.getTable(keyspace, 'tbl3', function (err, table) {
            assert.ifError(err);
            assert.ok(table);
            assert.strictEqual(table.bloomFilterFalsePositiveChance, 0.01);
            assert.ok(table.caching);
            assert.strictEqual(table.columns.length, 2);
            const columns = table.columns
              .map(c => c.name)
              .sort();
            helper.assertValueEqual(columns, ['id', 'text_sample']);
            assert.strictEqual(table.isCompact, false);
            assert.strictEqual(table.partitionKeys.length, 1);
            assert.strictEqual(table.partitionKeys[0].name, 'id');
            assert.strictEqual(table.clusteringKeys.length, 1);
            assert.strictEqual(table.clusteringKeys[0].name, 'text_sample');
            assert.strictEqual(table.clusteringOrder.length, 1);
            assert.strictEqual(table.clusteringOrder[0], 'ASC');
            assert.strictEqual(table.virtual, false);
            done();
          });
        });
      });
      it('should retrieve the metadata of a table with reversed clustering order', function (done) {
        const client = newInstance({keyspace: keyspace});
        client.connect(function (err) {
          assert.ifError(err);
          client.metadata.getTable(keyspace, 'tbl7', function (err, table) {
            assert.ifError(err);
            assert.ok(table);
            assert.strictEqual(table.bloomFilterFalsePositiveChance, 0.01);
            assert.ok(table.caching);
            assert.strictEqual(table.columns.length, 4);
            const columns = table.columns
              .map(c => c.name)
              .sort();
            helper.assertValueEqual(columns, ['id1', 'id3', 'int_sample', 'zid2']);
            assert.strictEqual(table.isCompact, false);
            assert.strictEqual(table.partitionKeys.length, 1);
            assert.strictEqual(table.partitionKeys[0].name, 'id1');
            assert.strictEqual(table.clusteringKeys.length, 2);
            assert.strictEqual(table.clusteringKeys[0].name, 'zid2');
            assert.strictEqual(table.clusteringKeys[1].name, 'id3');
            assert.strictEqual(table.clusteringOrder.length, 2);
            assert.strictEqual(table.clusteringOrder[0], 'ASC');
            assert.strictEqual(table.clusteringOrder[1], 'DESC');
            assert.strictEqual(table.virtual, false);
            done();
          });
        });
      });
      it('should retrieve the metadata of a counter table', function (done) {
        const client = newInstance({keyspace: keyspace});
        client.connect(function (err) {
          assert.ifError(err);
          client.metadata.getTable(keyspace, 'tbl8', function (err, table) {
            assert.ifError(err);
            assert.ok(table);
            assert.strictEqual(table.columns.length, 3);
            const columns = table.columns
              .map(c => c.name)
              .sort();
            helper.assertValueEqual(columns, ['id', 'rating_value', 'rating_votes']);
            assert.strictEqual(table.isCompact, false);
            assert.strictEqual(table.partitionKeys.length, 1);
            assert.strictEqual(table.partitionKeys[0].name, 'id');
            assert.strictEqual(table.partitionKeys[0].type.code, types.dataTypes.uuid);
            assert.strictEqual(table.clusteringKeys.length, 0);
            assert.strictEqual(table.columnsByName['rating_value'].type.code, types.dataTypes.counter);
            assert.strictEqual(table.columnsByName['rating_votes'].type.code, types.dataTypes.counter);
            //true counter tables
            assert.strictEqual(table.replicateOnWrite, true);
            assert.strictEqual(table.virtual, false);
            done();
          });
        });
      });
      it('should retrieve the metadata of a compact storaged table', function (done) {
        if (helper.isDseGreaterThan('6')) {
          this.skip();
        }
        const client = newInstance({keyspace: keyspace});
        client.connect(function (err) {
          assert.ifError(err);
          client.metadata.getTable(keyspace, 'tbl6', function (err, table) {
            assert.ifError(err);
            assert.ok(table);
            assert.strictEqual(table.bloomFilterFalsePositiveChance, 0.01);
            assert.ok(table.caching);
            assert.strictEqual(table.columns.length, 3);
            const columns = table.columns
              .map(c => c.name)
              .sort();
            helper.assertValueEqual(columns, ['id', 'text1', 'text2']);
            assert.strictEqual(table.isCompact, true);
            assert.strictEqual(table.partitionKeys.length, 1);
            assert.strictEqual(table.partitionKeys[0].name, 'id');
            assert.strictEqual(table.clusteringKeys.length, 0);
            assert.strictEqual(table.virtual, false);
            done();
          });
        });
      });
      it('should retrieve the metadata of a compact storaged table with clustering key', function (done) {
        if (helper.isDseGreaterThan('6')) {
          this.skip();
        }
        const client = newInstance({keyspace: keyspace});
        client.connect(function (err) {
          assert.ifError(err);
          client.metadata.getTable(keyspace, 'tbl5', function (err, table) {
            assert.ifError(err);
            assert.ok(table);
            assert.strictEqual(table.columns.length, 3);
            const columns = table.columns
              .map(c => c.name)
              .sort();
            helper.assertValueEqual(columns, ['id1', 'id2', 'text1']);
            assert.strictEqual(table.isCompact, true);
            assert.strictEqual(table.partitionKeys.length, 1);
            assert.strictEqual(table.partitionKeys[0].name, 'id1');
            assert.strictEqual(table.clusteringKeys.length, 1);
            assert.strictEqual(table.clusteringKeys[0].name, 'id2');
            assert.strictEqual(table.virtual, false);
            done();
          });
        });
      });
      it('should retrieve the metadata of a table with ColumnToCollectionType', function (done) {
        const client = newInstance({keyspace: keyspace});
        client.connect(function (err) {
          assert.ifError(err);
          client.metadata.getTable(keyspace, 'tbl_collections', function (err, table) {
            assert.ifError(err);
            assert.ok(table);
            const columns = table.columns
              .map(c => c.name)
              .sort();
            helper.assertValueEqual(columns, ['ck', 'id', 'int_sample', 'list_sample', 'map_sample', 'set_sample']);
            assert.strictEqual(table.isCompact, false);
            assert.strictEqual(table.partitionKeys.length, 1);
            assert.strictEqual(table.partitionKeys[0].name, 'id');
            assert.strictEqual(table.clusteringKeys.length, 1);
            assert.strictEqual(table.clusteringKeys[0].name, 'ck');
            assert.strictEqual(table.virtual, false);
            client.shutdown(done);
          });
        });
      });
      it('should retrieve a simple secondary index', function (done) {
        const client = newInstance({keyspace: keyspace});
        client.connect(function (err) {
          assert.ifError(err);
          client.metadata.getTable(keyspace, 'tbl1', function (err, table) {
            assert.ifError(err);
            assert.ok(table);
            assert.strictEqual(table.columns.length, 2);
            assert.ok(table.indexes);
            assert.strictEqual(table.indexes.length, 1);
            const index = table.indexes[0];
            assert.strictEqual(index.name, 'text_index');
            assert.strictEqual(index.target, 'text_sample');
            assert.strictEqual(index.isCompositesKind(), true);
            assert.strictEqual(index.isCustomKind(), false);
            assert.strictEqual(index.isKeysKind(), false);
            assert.ok(index.options);
            client.shutdown(done);
          });
        });
      });
      vit('2.1', 'should retrieve a secondary index on map keys', function (done) {
        const client = newInstance({keyspace: keyspace});
        client.connect(function (err) {
          assert.ifError(err);
          client.metadata.getTable(keyspace, 'tbl_indexes1', function (err, table) {
            assert.ifError(err);
            assert.ok(table);
            assert.ok(table.indexes);
            assert.ok(table.indexes.length > 0);
            const index = table.indexes.filter(x => x.name === 'map_keys_index')[0];
            assert.ok(index, 'Index not found');
            assert.strictEqual(index.name, 'map_keys_index');
            assert.strictEqual(index.target, 'keys(map_keys)');
            assert.strictEqual(index.isCompositesKind(), true);
            assert.strictEqual(index.isCustomKind(), false);
            assert.strictEqual(index.isKeysKind(), false);
            assert.ok(index.options);
            client.shutdown(done);
          });
        });
      });
      vit('2.1', 'should retrieve a secondary index on map values', function (done) {
        const client = newInstance({keyspace: keyspace});
        client.connect(function (err) {
          assert.ifError(err);
          client.metadata.getTable(keyspace, 'tbl_indexes1', function (err, table) {
            assert.ifError(err);
            assert.ok(table);
            assert.ok(table.indexes);
            assert.ok(table.indexes.length > 0);
            const index = table.indexes.filter(x => x.name === 'map_values_index')[0];
            assert.ok(index, 'Index not found');
            assert.strictEqual(index.name, 'map_values_index');
            assert.strictEqual(index.target, is3 ? 'values(map_values)' : 'map_values');
            assert.strictEqual(index.isCompositesKind(), true);
            assert.strictEqual(index.isCustomKind(), false);
            assert.strictEqual(index.isKeysKind(), false);
            assert.ok(index.options);
            client.shutdown(done);
          });
        });
      });

      vit('2.1', 'should retrieve static columns', () =>
        setupInfo.client.metadata.getTable(keyspace, 'tbl_static')
          .then(table => {
            assert.strictEqual(table.columns.length, 4);
            table.columns.forEach(c => assert.strictEqual(c.isStatic, c.name === 'static_value'));
          }));

      vit('2.2', 'should retrieve a secondary index on map entries', function (done) {
        const client = newInstance({keyspace: keyspace});
        client.connect(function (err) {
          assert.ifError(err);
          client.metadata.getTable(keyspace, 'tbl_indexes1', function (err, table) {
            assert.ifError(err);
            assert.ok(table);
            assert.ok(table.indexes);
            assert.ok(table.indexes.length > 0);
            const index = table.indexes.filter(x => x.name === 'map_entries_index')[0];
            assert.ok(index, 'Index not found');
            assert.strictEqual(index.name, 'map_entries_index');
            assert.strictEqual(index.target, 'entries(map_entries)');
            assert.strictEqual(index.isCompositesKind(), true);
            assert.strictEqual(index.isCustomKind(), false);
            assert.strictEqual(index.isKeysKind(), false);
            assert.ok(index.options);
            client.shutdown(done);
          });
        });
      });
      vit('3.0', 'should retrieve multiple indexes on same map column', function (done) {
        const client = newInstance({keyspace: keyspace});
        client.connect(function (err) {
          assert.ifError(err);
          client.metadata.getTable(keyspace, 'tbl_indexes1', function (err, table) {
            assert.ifError(err);
            assert.ok(table);
            assert.ok(table.indexes);
            assert.ok(table.indexes.length > 0);

            const indexes = [
              {name: 'map_all_entries_index', target: 'entries(map_all)'},
              {name: 'map_all_keys_index', target: 'keys(map_all)'},
              {name: 'map_all_values_index', target: 'values(map_all)'}
            ];

            indexes.forEach(function(idx) {
              const index = table.indexes.filter(x => x.name === idx.name)[0];
              assert.ok(index, 'Index not found');
              assert.strictEqual(index.name, idx.name);
              assert.strictEqual(index.target, idx.target);
              assert.strictEqual(index.isCompositesKind(), true);
              assert.strictEqual(index.isCustomKind(), false);
              assert.strictEqual(index.isKeysKind(), false);
              assert.ok(index.options);
            });
            client.shutdown(done);
          });
        });
      });
      vit('2.1', 'should retrieve a secondary index on frozen list', function (done) {
        const client = newInstance({keyspace: keyspace});
        client.connect(function (err) {
          assert.ifError(err);
          client.metadata.getTable(keyspace, 'tbl_indexes1', function (err, table) {
            assert.ifError(err);
            assert.ok(table);
            assert.ok(table.indexes);
            assert.ok(table.indexes.length > 0);
            const index = table.indexes.filter(function (x) {
              return x.name === 'list_index';
            })[0];
            assert.ok(index, 'Index not found');
            assert.strictEqual(index.name, 'list_index');
            assert.strictEqual(index.target, 'full(list_sample)');
            assert.strictEqual(index.isCompositesKind(), true);
            assert.strictEqual(index.isCustomKind(), false);
            assert.strictEqual(index.isKeysKind(), false);
            assert.ok(index.options);
            client.shutdown(done);
          });
        });
      });
      vit('2.2', 'should retrieve the metadata of a table containing new 2.2 types', function (done) {
        const client = newInstance({keyspace: keyspace});
        utils.series([
          client.connect.bind(client),
          function checkTable(next) {
            client.metadata.getTable(keyspace, 'tbl_c22', function (err, table) {
              assert.ifError(err);
              assert.ok(table);
              assert.strictEqual(table.columns.length, 5);
              assert.ok(table.columnsByName['smallint_sample']);
              assert.ok(table.columnsByName['tinyint_sample']);
              assert.ok(table.columnsByName['date_sample']);
              assert.ok(table.columnsByName['time_sample']);
              assert.strictEqual(table.columnsByName['smallint_sample'].type.code, types.dataTypes.smallint);
              assert.strictEqual(table.columnsByName['tinyint_sample'].type.code, types.dataTypes.tinyint);
              assert.strictEqual(table.columnsByName['date_sample'].type.code, types.dataTypes.date);
              assert.strictEqual(table.columnsByName['time_sample'].type.code, types.dataTypes.time);
              next();
            });
          }
        ], done);
      });
      vit('2.1', 'should retrieve the metadata of a table with udt column', function (done) {
        const client = newInstance();
        utils.series([
          client.connect.bind(client),
          function checkMetadata(next) {
            client.metadata.getTable(keyspace, 'tbl_udts1', function (err, table) {
              assert.ifError(err);
              assert.ok(table);
              assert.deepEqual(table.columns.map(c => c.name), ['id', 'udt_sample']);
              const udtColumn = table.columnsByName['udt_sample'];
              assert.ok(udtColumn);
              assert.strictEqual(udtColumn.type.code, types.dataTypes.udt);
              assert.ok(udtColumn.type.info);
              assert.strictEqual(udtColumn.type.info.name, 'udt1');
              assert.deepEqual(udtColumn.type.info.fields.map(function (f) {
                return f.name;
              }), ['i', 'b', 't', 'c']);
              next();
            });
          },
          client.shutdown.bind(client)
        ], done);
      });
      vit('2.1', 'should retrieve the metadata of a table with udt partition key', function (done) {
        const client = newInstance();
        utils.series([
          client.connect.bind(client),
          function checkMetadata(next) {
            client.metadata.getTable(keyspace, 'tbl_udts2', function (err, table) {
              assert.ifError(err);
              assert.ok(table);
              assert.deepEqual(table.columns.map(c => c.name), ['id']);
              const udtColumn = table.columns[0];
              assert.ok(udtColumn);
              assert.strictEqual(table.partitionKeys[0], udtColumn);
              assert.strictEqual(udtColumn.type.code, types.dataTypes.udt);
              assert.ok(udtColumn.type.info);
              assert.strictEqual(udtColumn.type.info.name, 'udt1');
              assert.deepEqual(udtColumn.type.info.fields.map(function (f) {
                return f.name;
              }), ['i', 'b', 't', 'c']);
              next();
            });
          },
          client.shutdown.bind(client)
        ], done);
      });
      it('should retrieve the metadata of a table with custom type columns', function (done) {
        const client = newInstance();
        utils.series([
          client.connect.bind(client),
          function checkMetadata(next) {
            client.metadata.getTable(keyspace, 'tbl9', function (err, table) {
              assert.ifError(err);
              assert.ok(table);

              assert.strictEqual(table.clusteringOrder.length, 2);
              assert.strictEqual(table.clusteringOrder[0], 'ASC');
              // Since c2 is a reversed type, clustering order should be DESC.
              assert.strictEqual(table.clusteringOrder[1], 'DESC');

              const dynamicColumn = table.clusteringKeys[0];
              assert.ok(dynamicColumn);
              assert.strictEqual(dynamicColumn.name, 'c1');
              assert.strictEqual(dynamicColumn.type.code, types.dataTypes.custom);

              const typeInfo = dynamicColumn.type.info;

              helper.assertContains(typeInfo, 's=>org.apache.cassandra.db.marshal.UTF8Type');
              helper.assertContains(typeInfo, 'i=>org.apache.cassandra.db.marshal.Int32Type');
              assert.strictEqual(typeInfo.startsWith('org.apache.cassandra.db.marshal.DynamicCompositeType('), true);

              const reversedColumn = table.clusteringKeys[1];
              assert.ok(reversedColumn);
              assert.strictEqual(reversedColumn.name, 'c2');
              assert.strictEqual(reversedColumn.type.code, types.dataTypes.custom);
              assert.strictEqual(reversedColumn.type.info, 'org.apache.cassandra.db.marshal.CompositeType('
                + 'org.apache.cassandra.db.marshal.UTF8Type,'
                + 'org.apache.cassandra.db.marshal.Int32Type)');

              const intColumn = table.columnsByName['c3'];
              assert.ok(intColumn);
              assert.strictEqual(intColumn.type.code, types.dataTypes.int);
              next();
            });
          },
          client.shutdown.bind(client)
        ], done);
      });
      vit('2.1', 'should retrieve the metadata of a table with quoted udt', function (done) {
        const client = newInstance();
        utils.series([
          client.connect.bind(client),
          function checkMetadata(next) {
            client.metadata.getTable(keyspace, 'tbl_udts_with_quoted', function (err, table) {
              assert.ifError(err);
              assert.ok(table);
              assert.deepEqual(table.columns.map(c => c.name), ['id', 'udt_sample']);
              const udtColumn = table.columnsByName['udt_sample'];
              assert.ok(udtColumn);
              assert.strictEqual(udtColumn.type.code, types.dataTypes.udt);
              assert.ok(udtColumn.type.info);
              assert.strictEqual(udtColumn.type.info.name, 'UDTq"uoted');
              assert.deepEqual(udtColumn.type.info.fields.map(function (f) {
                return f.name;
              }), ['I', 'B"B', 't']);
              next();
            });
          },
          client.shutdown.bind(client)
        ], done);
      });
      vit('dse-6', 'should retrieve the cdc information of a table metadata', function (done) {
        const client = setupInfo.client;
        utils.mapSeries([
          ['tbl_cdc_true', true],
          ['tbl_cdc_false', false],
          ['tbl1', false]
        ], function mapEach(item, next) {
          client.metadata.getTable(keyspace, item[0], function (err, table) {
            assert.ifError(err);
            assert.strictEqual(table.cdc, item[1]);
            next();
          });
        }, done);
      });
      vit('dse-6', 'should retrieve the nodesync information of a table metadata', function (done) {
        const client = setupInfo.client;
        utils.mapSeries([
          ['tbl_nodesync_true', {'enabled': 'true', 'deadline_target_sec': '86400'}],
          ['tbl_nodesync_false', {'enabled': 'false'}],
          ['tbl1', null]
        ], function mapEach(item, next) {
          client.metadata.getTable(keyspace, item[0], function (err, table) {
            assert.ifError(err);
            assert.deepEqual(table.nodesync, item[1]);
            next();
          });
        }, done);
      });
      vit('4.0', 'should retrieve the metadata of a virtual table', () => {
        const client = setupInfo.client;
        return client.metadata.getTable('system_views', 'clients')
          .then((table) => {
            assert.ok(table);
            assert.ok(table.virtual);
            assert.strictEqual(table.name, 'clients');
            assert.deepEqual(table.columns.map(c => c.name), ['address', 'connection_stage', 'driver_name',
              'driver_version', 'hostname', 'port', 'protocol_version', 'request_count', 'ssl_cipher_suite',
              'ssl_enabled', 'ssl_protocol', 'username']);
            assert.deepEqual(table.clusteringOrder, ['ASC']);
            assert.deepEqual(table.partitionKeys.map(c => c.name), ['address']);
            assert.deepEqual(table.clusteringKeys.map(c => c.name), ['port']);
          });
      });
      it('should retrieve the updated metadata after a schema change', function (done) {
        const client = newInstance();
        const nonSyncClient = newInstance({isMetadataSyncEnabled: false});
        const clients = [client, nonSyncClient];
        utils.series([
          client.connect.bind(client),
          nonSyncClient.connect.bind(nonSyncClient),
          helper.toTask(client.execute, client, 'CREATE TABLE ks_tbl_meta.tbl_changing (id uuid PRIMARY KEY, text_sample text)'),
          function checkTable1(next) {
            utils.each(clients, function (client, eachNext) {
              client.metadata.getTable('ks_tbl_meta', 'tbl_changing', function (err, table) {
                assert.ifError(err);
                assert.ok(table);
                assert.strictEqual(table.columns.length, 2);
                eachNext();
              });
            }, next);
          },
          helper.toTask(client.execute, client, 'ALTER TABLE ks_tbl_meta.tbl_changing ADD new_col1 timeuuid'),
          function checkTable2(next) {
            utils.each(clients, function (clien, eachNext) {
              client.metadata.getTable('ks_tbl_meta', 'tbl_changing', function (err, table) {
                assert.ifError(err);
                assert.ok(table);
                assert.strictEqual(table.columns.length, 3);
                assert.ok(table.columnsByName['new_col1']);
                assert.strictEqual(table.columnsByName['new_col1'].type.code, types.dataTypes.timeuuid);
                eachNext();
              });
            }, next);
          },
          client.shutdown.bind(nonSyncClient),
          nonSyncClient.shutdown.bind(nonSyncClient)
        ], done);
      });
      describe('with no callback specified', function () {
        it('should return the metadata in a promise', function () {
          const client = newInstance();
          return client.connect()
            .then(function () {
              return client.metadata.getTable(keyspace, 'tbl1');
            })
            .then(function (table) {
              assert.ok(table);
              assert.strictEqual(table.name, 'tbl1');
              assert.ok(table.columns.length);
              return client.shutdown();
            });
        });
      });

      context('with ECMAScript Map and Set', () => {
        const client = new Client(Object.assign({}, helper.baseOptions, {
          keyspace,
          encoding: { map: Map, set: Set }
        }));

        before(() => client.connect());
        after(() => client.shutdown());

        it('should retrieve the table metadata using the same representation', () =>
          client.metadata.getTable(keyspace, 'tbl7')
            .then(table => {
              assert.ok(table);
              assert.strictEqual(table.columns.length, 4);
              assert.isString(table.compactionClass);

              assert.isObject(table.compactionOptions);
              assert.notInstanceOf(table.compactionOptions, Map);
              assert.strictEqual(table.compactionOptions.constructor, Object);

              assert.isObject(table.compression);
              assert.strictEqual(table.compression.constructor, Object);

              if (helper.isCassandraGreaterThan('3.0')) {
                assert.isString(table.compression.class);
              }
            }));

        vit('2.1', 'should retrieve the secondary indexes metadata using the same representation', () =>
          client.metadata.getTable(keyspace, 'tbl_indexes1')
            .then(table => {
              assert.ok(table.indexes.length > 0);
              const index = table.indexes.filter(x => x.name === 'map_values_index')[0];
              assert.ok(index, 'Index not found');
              assert.strictEqual(index.name, 'map_values_index');
              assert.strictEqual(index.isCompositesKind(), true);
              assert.strictEqual(index.isCustomKind(), false);
              assert.strictEqual(index.isKeysKind(), false);
              assert.ok(index.options);
              assert.strictEqual(index.options.constructor, Object);
            }));
      });
    });
    vdescribe('3.0', '#getMaterializedView()', function () {
      const keyspace = 'ks_view_meta';
      before(function createTables(done) {
        const client = newInstance();
        const queries = [
          "CREATE KEYSPACE ks_view_meta WITH replication = {'class': 'SimpleStrategy', 'replication_factor' : 3}",
          "CREATE TABLE ks_view_meta.scores (user TEXT, game TEXT, year INT, month INT, day INT, score INT, PRIMARY KEY (user, game, year, month, day))",
          "CREATE MATERIALIZED VIEW ks_view_meta.dailyhigh AS SELECT game, year, month, score, user, day FROM scores WHERE game IS NOT NULL AND year IS NOT NULL AND month IS NOT NULL AND day IS NOT NULL AND score IS NOT NULL AND user IS NOT NULL PRIMARY KEY ((game, year, month, day), score, user) WITH CLUSTERING ORDER BY (score DESC, user ASC)"
        ];
        if (helper.isDseGreaterThan('6')) {
          queries.push("CREATE MATERIALIZED VIEW ks_view_meta.dailyhigh_nodesync AS SELECT game, year, month, score, user, day FROM scores WHERE game IS NOT NULL AND year IS NOT NULL AND month IS NOT NULL AND day IS NOT NULL AND score IS NOT NULL AND user IS NOT NULL PRIMARY KEY ((game, year, month, day), score, user) WITH CLUSTERING ORDER BY (score DESC, user ASC) AND nodesync = { 'enabled': 'true', 'deadline_target_sec': '86400'}");
        }
        utils.eachSeries(queries, client.execute.bind(client), function (err) {
          client.shutdown();
          if (err) {
            return done(err);
          }
          done();
        });
      });
      it('should retrieve the view and table metadata', function (done) {
        const client = newInstance();
        utils.series([
          client.connect.bind(client),
          function checkMeta(next) {
            client.metadata.getMaterializedView(keyspace, 'dailyhigh', function (err, view) {
              assert.ifError(err);
              assert.ok(view);
              assert.strictEqual(view.name, 'dailyhigh');
              assert.strictEqual(view.tableName, 'scores');
              assert.strictEqual(view.whereClause, 'game IS NOT NULL AND year IS NOT NULL AND month IS NOT NULL AND day IS NOT NULL AND score IS NOT NULL AND user IS NOT NULL');
              assert.strictEqual(view.includeAllColumns, false);
              assert.strictEqual(view.clusteringKeys.length, 2);
              assert.strictEqual(view.clusteringKeys[0].name, 'score');
              assert.strictEqual(view.clusteringKeys[1].name, 'user');
              assert.strictEqual(view.partitionKeys.length, 4);
              assert.strictEqual(view.partitionKeys.map(x => x.name).join(', '), 'game, year, month, day');
              assert.strictEqual(view.nodesync, null);
              next();
            });
          },
          client.shutdown.bind(client)
        ], done);
      });
      vit('dse-6', 'should retrieve the nodesync information of a materialized view metadata', function (done) {
        const client = setupInfo.client;
        utils.mapSeries([
          ['dailyhigh_nodesync', {'enabled': 'true', 'deadline_target_sec': '86400'}],
          ['dailyhigh', null]
        ], function mapEach(item, next) {
          client.metadata.getMaterializedView(keyspace, item[0], function (err, table) {
            assert.ifError(err);
            assert.deepEqual(table.nodesync, item[1]);
            next();
          });
        }, done);
      });
      it('should refresh the view metadata via events', function (done) {
        const client = newInstance({keyspace: 'ks_view_meta', refreshSchemaDelay: 50});
        const nonSyncClient = newInstance({keyspace: 'ks_view_meta', isMetadataSyncEnabled: false});
        const clients = [client, nonSyncClient];
        utils.series([
          client.connect.bind(client),
          nonSyncClient.connect.bind(nonSyncClient),
          helper.toTask(client.execute, client, 'CREATE MATERIALIZED VIEW monthlyhigh AS ' +
            'SELECT game, year, month, score, user, day FROM scores WHERE game IS NOT NULL AND year IS NOT NULL AND' +
            ' month IS NOT NULL AND score IS NOT NULL AND user IS NOT NULL AND day IS NOT NULL' +
            ' PRIMARY KEY ((game, year, month), score, user, day)' +
            ' WITH CLUSTERING ORDER BY (score DESC, user ASC, day ASC) AND compaction = { \'class\' :' +
            ' \'SizeTieredCompactionStrategy\' }'),
          function checkView1(next) {
            utils.each(clients, function (client, eachNext) {
              client.metadata.getMaterializedView('ks_view_meta', 'monthlyhigh', function (err, view) {
                assert.ifError(err);
                assert.ok(view);
                assert.strictEqual(view.partitionKeys.length, 3);
                assert.strictEqual(view.partitionKeys.map(x => x.name).join(', '), 'game, year, month');
                assert.strictEqual(view.clusteringKeys.map(x => x.name).join(', '), 'score, user, day');
                helper.assertContains(view.compactionClass, 'SizeTieredCompactionStrategy');
                eachNext();
              });
            }, next);
          },
          helper.toTask(client.execute, client, 'ALTER MATERIALIZED VIEW monthlyhigh' +
            ' WITH compaction = { \'class\' : \'LeveledCompactionStrategy\' }'),
          function checkView1(next) {
            utils.each(clients, function (client, eachNext) {
              client.metadata.getMaterializedView('ks_view_meta', 'monthlyhigh', function (err, view) {
                assert.ifError(err);
                assert.ok(view);
                assert.strictEqual(view.partitionKeys.length, 3);
                assert.strictEqual(view.clusteringKeys.length, 3);
                helper.assertContains(view.compactionClass, 'LeveledCompactionStrategy');
                eachNext();
              });
            }, next);
          },
          helper.toTask(client.execute, client, 'DROP MATERIALIZED VIEW monthlyhigh'),
          function checkDropped(next) {
            utils.each(clients, function (client, eachNext) {
              client.metadata.getMaterializedView('ks_view_meta', 'monthlyhigh', function (err, view) {
                assert.ifError(err);
                assert.strictEqual(view, null);
                eachNext();
              });
            }, next);
          },
          client.shutdown.bind(client),
          nonSyncClient.shutdown.bind(nonSyncClient)
        ], done);
      });
      it('should refresh the view metadata as result of table change via events', function (done) {
        const client = newInstance({keyspace: 'ks_view_meta', refreshSchemaDelay: 50});
        utils.series([
          client.connect.bind(client),
          helper.toTask(client.execute, client, 'CREATE TABLE users (user TEXT PRIMARY KEY, first_name TEXT)'),
          // create a view using 'select *'.
          helper.toTask(client.execute, client, 'CREATE MATERIALIZED VIEW users_by_first_all AS SELECT * FROM users' +
            ' WHERE user IS NOT NULL AND first_name IS NOT NULL PRIMARY KEY (first_name, user)'),
          // create same view using 'select <columns>'.
          helper.toTask(client.execute, client, 'CREATE MATERIALIZED VIEW users_by_first AS' +
            ' SELECT user, first_name FROM users WHERE user IS NOT NULL AND first_name IS NOT NULL' +
            ' PRIMARY KEY (first_name, user)'),
          function checkAllView(next) {
            client.metadata.getMaterializedView('ks_view_meta', 'users_by_first_all', function (err, view) {
              assert.ifError(err);
              assert.ok(view);
              assert.strictEqual(view.partitionKeys.map(x => x.name).join(', '), 'first_name');
              assert.strictEqual(view.clusteringKeys.map(x => x.name).join(', '), 'user');
              // includeAllColumns should be true since 'select *' was used.
              assert.strictEqual(view.includeAllColumns, true);
              next();
            });
          },
          function checkView(next) {
            client.metadata.getMaterializedView('ks_view_meta', 'users_by_first', function (err, view) {
              assert.ifError(err);
              assert.ok(view);
              assert.strictEqual(view.partitionKeys.map(x => x.name).join(', '), 'first_name');
              assert.strictEqual(view.clusteringKeys.map(x => x.name).join(', '), 'user');
              assert.strictEqual(view.includeAllColumns, false);
              next();
            });
          },
          helper.toTask(client.execute, client, 'ALTER TABLE users ADD last_name text'),
          function checkForNewColumnsInAllView(next) {
            // ensure that the newly added column 'last_name' in 'users' was propagated to users_by_first_all.
            client.metadata.getMaterializedView('ks_view_meta', 'users_by_first_all', function (err, view) {
              assert.ifError(err);
              assert.ok(view);
              assert.strictEqual(view.partitionKeys.map(x => x.name).join(', '), 'first_name');
              assert.strictEqual(view.clusteringKeys.map(x => x.name).join(', '), 'user');
              assert.ok(view.columnsByName['last_name']);
              assert.ok(view.columnsByName['last_name'].type.code === types.dataTypes.varchar ||
                view.columnsByName['last_name'].type.code === types.dataTypes.text);
              assert.strictEqual(view.columns.length, 3);
              assert.strictEqual(view.includeAllColumns, true);
              next();
            });
          },
          function checkColumnNotAddedInView(next) {
            // since 'users_by_first' does not include all columns it should not detect the new column.
            client.metadata.getMaterializedView('ks_view_meta', 'users_by_first', function (err, view) {
              assert.ifError(err);
              assert.ok(view);
              assert.strictEqual(view.partitionKeys.map(x => x.name).join(', '), 'first_name');
              assert.strictEqual(view.clusteringKeys.map(x => x.name).join(', '), 'user');
              assert.strictEqual(view.columnsByName['last_name'], undefined);
              assert.strictEqual(view.columns.length, 2);
              assert.strictEqual(view.includeAllColumns, false);
              next();
            });
          },
          client.shutdown.bind(client)
        ], done);
      });
      describe('with no callback specified', function () {
        it('should return the metadata in a promise', function () {
          const client = newInstance();
          return client.connect()
            .then(function () {
              return client.metadata.getMaterializedView(keyspace, 'dailyhigh');
            })
            .then(function (view) {
              assert.ok(view);
              assert.strictEqual(view.name, 'dailyhigh');
              assert.ok(view.clusteringKeys.length);
              return client.shutdown();
            });
        });
      });

      context('with ECMAScript Map and Set', () => {
        const client = new Client(Object.assign({}, helper.baseOptions, {
          keyspace,
          encoding: { map: Map, set: Set }
        }));

        before(() => client.connect());
        after(() => client.shutdown());

        it('should retrieve the view metadata using the same representation', () =>
          client.metadata.getMaterializedView(keyspace, 'dailyhigh')
            .then(view => {
              assert.ok(view);
              assert.strictEqual(view.tableName, 'scores');
              assert.strictEqual(view.partitionKeys.length, 4);
              assert.strictEqual(view.clusteringKeys.length, 2);

              assert.ok(view.compactionOptions);
              assert.strictEqual(view.compactionOptions.constructor, Object);

              assert.ok(view.compression);
              assert.strictEqual(view.compression.constructor, Object);
            }));
      });
    });

    describe('#compareSchemaVersions()', function () {
      const client = setupInfo.client;

      context('with callback specified', () => {
        it('should return true when the schema version is the same', done =>
          client.metadata.checkSchemaAgreement((err, agreement) => {
            assert.ifError(err);
            assert.strictEqual(agreement, true);
            done();
          }));
      });

      context('with no callback specified', () => {
        it('should return true when the schema version is the same', () =>
          client.metadata.checkSchemaAgreement().then(agreement => assert.strictEqual(agreement, true)));
      });
    });

    describe('#isDbaas()', () => {
      it('should return false for any product type except cloud', () => {
        assert.strictEqual(setupInfo.client.metadata.isDbaas(), false);
      });
    });
  });

  describe('Client#getState()', function () {
    it('should return a snapshot of the connection pool state', function (done) {
      const client = newInstance({
        pooling: {
          warmup: true, coreConnectionsPerHost: {
            '0': 3
          }
        }
      });
      utils.series([
        client.connect.bind(client),
        function (next) {
          const state = client.getState();
          const hosts = state.getConnectedHosts();
          assert.deepEqual(
            hosts.map(function (h) {
              return state.getOpenConnections(h);
            }),
            [3, 3]
          );
          next();
        },
        function (next) {
          let state;
          utils.timesLimit(100, 64, function (n, timesNext) {
            if (n === 65) {
              // Take a snapshot while some requests are in-flight
              state = client.getState();
            }
            client.execute(helper.queries.basic, timesNext);
          }, function (err) {
            assert.ifError(err);
            assert.ok(state);
            const hosts = state.getConnectedHosts();
            assert.strictEqual(hosts.length, 2);
            hosts.forEach(function (h) {
              assert.ok(state.getInFlightQueries(h) > 0);
            });
            next();
          });
        }
      ], helper.finish(client, done));
    });
  });

  describe('Client#hosts', () => {
    it('should contain the hosts metadata information', () => {
      setupInfo.client.hosts.values().forEach(host => {
        assert.strictEqual(host.datacenter, 'dc1');
        assert.strictEqual(typeof host.rack, 'string');
        helper.assertInstanceOf(host.hostId, types.Uuid);
        helper.assertInstanceOf(host.tokens, Array);
      });
    });
  });

  describe('ResultSet', function () {
    describe('#info.isSchemaInAgreement', function () {
      const client = setupInfo.client;

      it('should return true when executing DML queries', () =>
        client.execute(helper.queries.basic)
          .then(rs => assert.strictEqual(rs.info.isSchemaInAgreement, true)));

      it('should return true when executing DDL queries', () =>
        client.execute(
          "CREATE KEYSPACE ks_rs_is_schema_in_agreement" +
          " WITH replication = {'class': 'SimpleStrategy', 'replication_factor' : 1}"
        ).then(rs => assert.strictEqual(rs.info.isSchemaInAgreement, true)));
    });
  });

  describe('Client information', () => {
    vit('4.0', 'should send driver name and version', () => {
      const query = 'select driver_name, driver_version from system_views.clients';
      return setupInfo.client.execute(query)
        .then(rs => {
          const row = rs.first();
          assert.strictEqual(row['driver_name'], packageInfo.description);
          assert.strictEqual(row['driver_version'], packageInfo.version);
        });
    });
  });
});

/** @returns {Client}  */
function newInstance(options) {
  return new Client(utils.deepExtend({}, helper.baseOptions, options));
}<|MERGE_RESOLUTION|>--- conflicted
+++ resolved
@@ -4,14 +4,9 @@
  * Please see the license for details:
  * http://www.datastax.com/terms/datastax-dse-driver-license-terms
  */
-<<<<<<< HEAD
-'use strict';
-const assert = require('assert');
-=======
 
 "use strict";
 const assert = require('chai').assert;
->>>>>>> a64c42c1
 
 const helper = require('../../test-helper');
 const Client = require('../../../lib/client');
@@ -1094,7 +1089,7 @@
               assert.isObject(table.compression);
               assert.strictEqual(table.compression.constructor, Object);
 
-              if (helper.isCassandraGreaterThan('3.0')) {
+              if (helper.isDseGreaterThan('5.0')) {
                 assert.isString(table.compression.class);
               }
             }));
