/**
 * Copyright (C) 2016-2017 DataStax, Inc.
 *
 * Please see the license for details:
 * http://www.datastax.com/terms/datastax-dse-driver-license-terms
 */
'use strict';
const assert = require('assert');
const util = require('util');
const path = require('path');
const policies = require('../lib/policies');
const types = require('../lib/types');
const utils = require('../lib/utils');
const spawn = require('child_process').spawn;
const http = require('http');
const temp = require('temp').track(true);
const Client = require('../lib/dse-client');
const defaultOptions = require('../lib/client-options').defaultOptions;
const Host = require('../lib/host').Host;
const OperationState = require('../lib/operation-state');

util.inherits(RetryMultipleTimes, policies.retry.RetryPolicy);

const cassandraVersionByDse = {
  '4.8': '2.1',
  '5.0': '3.0',
  '5.1': '3.11',
  '6.0': '4.0'
};

const helper = {
  /**
   * Creates a ccm cluster, initializes a Client instance the before() and after() hooks, create
   * @param {Number|String} nodeLength A number representing the amount of nodes in a single datacenter or a string
   * representing the amount of nodes in each datacenter, ie: "3:4".
   * @param {Object} [options]
   * @param {Object} [options.ccmOptions]
   * @param {Boolean} [options.initClient] Determines whether to create a Client instance.
   * @param {Object} [options.clientOptions] The options to use to initialize the client.
   * @param {String} [options.keyspace] Name of the keyspace to create.
   * @param {Number} [options.replicationFactor] Keyspace replication factor.
   * @param {Array<String>} [options.queries] Queries to run after client creation.
   * @param {Boolean} [options.removeClusterAfter=true] Determines whether ccm remove should be called on after().
   */
  setup: function (nodeLength, options) {
    options = options || utils.emptyObject;
    before(helper.ccmHelper.start(nodeLength || 1, options.ccmOptions));
    const initClient = options.initClient !== false;
    let client;
    let keyspace;
    if (initClient) {
      client = new Client(utils.extend({}, options.clientOptions, helper.baseOptions));
      before(client.connect.bind(client));
      keyspace = options.keyspace || helper.getRandomName('ks');
      before(helper.toTask(client.execute, client, helper.createKeyspaceCql(keyspace, options.replicationFactor)));
      before(helper.toTask(client.execute, client, 'USE ' + keyspace));
      if (options.queries) {
        before(function (done) {
          utils.eachSeries(options.queries, function (q, next) {
            client.execute(q, next);
          }, done);
        });
      }
      after(client.shutdown.bind(client));
    }
    if (options.removeClusterAfter !== false) {
      after(helper.ccmHelper.remove);
    }

    return {
      client: client,
      keyspace: keyspace
    };
  },
  /**
   * Sync throws the error
   * @type Function
   */
  throwop: function (err) {
    if (err) {
      throw err;
    }
  },
  /** @type Function */
  noop: function () {
    //do nothing
  },
  /** @type Function */
  failop: function () {
    throw new Error('Method should not be called');
  },
  /**
   * Uses the last parameter as callback, invokes it via setImmediate
   */
  callbackNoop: function () {
    const args = Array.prototype.slice.call(arguments);
    const cb = args[args.length-1];
    if (typeof cb !== 'function') {
      throw new Error('Helper method needs a callback as last parameter');
    }
    setImmediate(cb);
  },
  /**
   * Returns a function that returns the provided value
   * @param value
   */
  functionOf: function (value) {
    return (function fnOfFixedValue() {
      return value;
    });
  },
  /**
   * @type {ClientOptions}
   */
  baseOptions: (function () {
    return {
      //required
      contactPoints: ['127.0.0.1'],
      localDataCenter: 'dc1',
      // retry all queries multiple times (for improved test resiliency).
      policies: { retry: new RetryMultipleTimes(3) }
    };
  })(),
  /**
   * Returns a pseudo-random name in the form of 'ab{n}', n being an int zero padded with string length 16
   * @returns {string}
   */
  getRandomName: function (prefix) {
    if (!prefix) {
      prefix = 'ab';
    }
    const value = Math.floor(Math.random() * utils.maxInt);
    return prefix + ('000000000000000' + value.toString()).slice(-16);
  },
  ipPrefix: '127.0.0.',
  ccm: {},
  ads: {},
  /**
   * Returns a cql string with a CREATE TABLE command containing all common types
   * @param {String} tableName
   * @returns {String}
   */
  createTableCql: function (tableName) {
    return util.format('CREATE TABLE %s (' +
      '   id uuid primary key,' +
      '   ascii_sample ascii,' +
      '   text_sample text,' +
      '   int_sample int,' +
      '   bigint_sample bigint,' +
      '   float_sample float,' +
      '   double_sample double,' +
      '   decimal_sample decimal,' +
      '   blob_sample blob,' +
      '   boolean_sample boolean,' +
      '   timestamp_sample timestamp,' +
      '   inet_sample inet,' +
      '   timeuuid_sample timeuuid,' +
      '   map_sample map<text, text>,' +
      '   list_sample list<text>,' +
      '   list_sample2 list<int>,' +
      '   set_sample set<text>)', tableName);
  },
  /**
   * Returns a cql string with a CREATE TABLE command 1 partition key and 1 clustering key
   * @param {String} tableName
   * @returns {String}
   */
  createTableWithClusteringKeyCql: function (tableName) {
    return util.format('CREATE TABLE %s (' +
    '   id1 uuid,' +
    '   id2 timeuuid,' +
    '   text_sample text,' +
    '   int_sample int,' +
    '   bigint_sample bigint,' +
    '   float_sample float,' +
    '   double_sample double,' +
    '   map_sample map<uuid, int>,' +
    '   list_sample list<timeuuid>,' +
    '   set_sample set<int>,' +
    '   PRIMARY KEY (id1, id2))', tableName);
  },
  createKeyspaceCql: function (keyspace, replicationFactor, durableWrites) {
    return util.format('CREATE KEYSPACE %s' +
      ' WITH replication = {\'class\': \'SimpleStrategy\', \'replication_factor\' : %d}' +
      ' AND durable_writes = %s;', keyspace, replicationFactor || 1, !!durableWrites
    );
  },
  assertValueEqual: function (val1, val2) {
    if (val1 === null && val2 === null) {
      return;
    }
    if (val1 instanceof Buffer && val2 instanceof Buffer) {
      val1 = val1.toString('hex');
      val2 = val2.toString('hex');
    }
    if ((val1 instanceof types.Long && val2 instanceof types.Long) ||
        (val1 instanceof Date && val2 instanceof Date) ||
        (val1 instanceof types.InetAddress && val2 instanceof types.InetAddress) ||
        (val1 instanceof types.Uuid && val2 instanceof types.Uuid)) {
      val1 = val1.toString();
      val2 = val2.toString();
    }
    if (util.isArray(val1) ||
        (val1.constructor && val1.constructor.name === 'Object') ||
        val1 instanceof helper.Map) {
      val1 = util.inspect(val1, {depth: null});
      val2 = util.inspect(val2, {depth: null});
    }
    assert.strictEqual(val1, val2);
  },

  assertInstanceOf: function (instance, constructor) {
    assert.notEqual(instance, null, 'Expected instance, obtained ' + instance);
    assert.ok(instance instanceof constructor, 'Expected instance of ' + constructor.name + ', actual constructor: ' + instance.constructor.name);
  },

  assertNotInstanceOf: function (instance, constructor) {
    assert.notEqual(instance, null, 'Expected instance, obtained ' + instance);
    assert.ok(!(instance instanceof constructor), 'Expected instance different than ' + constructor.name + ', actual constructor: ' + instance.constructor.name);
  },

  assertContains: function (value, searchValue, caseInsensitive) {
    const originalValue = value;
    const originalSearchValue = searchValue;
    assert.strictEqual(typeof value, 'string');
    const message = 'String: "%s" does not contain "%s"';
    if (caseInsensitive !== false) {
      value = value.toLowerCase();
      searchValue = searchValue.toLowerCase();
    }
    assert.ok(value.indexOf(searchValue) >= 0, util.format(message, originalValue, originalSearchValue));
  },

  /**
   * Asserts that the value has some properties defined and the value of those properties
   * @param {Object} value
   * @param {Object} expectedProperties
   * @param {Boolean} [strictEquality=true]
   */
  assertProperties: (value, expectedProperties, strictEquality) => {
    const properties = Object.keys(expectedProperties);
    if (properties.length === 0) {
      throw new Error('expectedProperties should be defined as an object');
    }
    assert.ok(value, 'value should be defined');

    const assertFn = strictEquality !== false ? assert.strictEqual : assert.equal;

    properties.forEach(key => assertFn(value[key], expectedProperties[key]));
  },

  /**
   * Returns a function that waits on schema agreement before executing callback
   * @param {Client} client
   * @param {Function} callback
   * @returns {Function}
   */
  waitSchema: function (client, callback) {
    return (function (err) {
      if (err) {
        return callback(err);
      }
      if (!client.hosts) {
        throw new Error('No hosts on Client');
      }
      if (client.hosts.length === 1) {
        return callback();
      }
      setTimeout(callback, 200 * client.hosts.length);
    });
  },
  /**
   * @returns {Function} A function with a single callback param, applying the fn with parameters
   */
  toTask: function (fn, context) {
    const params = Array.prototype.slice.call(arguments, 2);
    return (function (next) {
      params.push(next);
      fn.apply(context, params);
    });
  },
  wait: function (ms, callback) {
    if (!ms) {
      ms = 0;
    }
    return (function (err) {
      if (err) {
        return callback(err);
      }
      setTimeout(callback, ms);
    });
  },
  getDseVersion: function() {
    let version = process.env['TEST_DSE_VERSION'];
    if (!version) {
      version = '5.1.6';
    }
    return version;
  },
  getCassandraVersion: function () {
    const dseVersion = this.getDseVersion().split('.').slice(0, 2).join('.');
    return cassandraVersionByDse[dseVersion];
  },
  getSimulatedCassandraVersion: function() {
    let version = this.getCassandraVersion();
    // simulacron does not support protocol V2 and V1, so cap at 2.1.
    if (version < '2.1') {
      version = '2.1.19';
    } else if (version >= '4.0') {
      // simulacron does not support protocol V5, so cap at 3.11
      version = '3.11.2';
    }
    return version;
  },
  /**
   * Determines if the current DSE instance version is greater than or equals to the version provided
   * @param {String} version The version in string format, dot separated.
   * @returns {Boolean}
   */
  isDseGreaterThan: function (version) {
    return helper.versionCompare(helper.getDseVersion(), version);
  },
  versionCompare: function (instanceVersionStr, version) {
    let expected = [1, 0]; //greater than or equals to
    if (version.indexOf('<=') === 0) {
      version = version.substr(2);
      expected = [-1, 0]; //less than or equals to
    }
    else if (version.indexOf('<') === 0) {
      version = version.substr(1);
      expected = [-1]; //less than
    }
    const instanceVersion = instanceVersionStr.split('.').map(function (x) { return parseInt(x, 10);});
    const compareVersion = version.split('.').map(function (x) { return parseInt(x, 10) || 0;});
    for (let i = 0; i < compareVersion.length; i++) {
      const compare = compareVersion[i] || 0;
      if (instanceVersion[i] > compare) {
        //is greater
        return expected.indexOf(1) >= 0;
      }
      else if (instanceVersion[i] < compare) {
        //is smaller
        return expected.indexOf(-1) >= 0;
      }
    }
    //are equal
    return expected.indexOf(0) >= 0;
  },
  log: function(levels) {
    if (!levels) {
      levels = ['info', 'warning', 'error'];
    }
    return (function (l) {
      if (levels.indexOf(l) >= 0) {
        // eslint-disable-next-line no-console, no-undef
        console.log.apply(console, arguments);
      }
    });
  },
  /**
   * @returns {Array}
   */
  fillArray: function (length, val) {
    const result = new Array(length);
    for (let i = 0; i < length; i++) {
      result[i] = val;
    }
    return result;
  },
  /**
   * @returns {Array}
   */
  iteratorToArray: function (iterator) {
    const result = [];
    let item = iterator.next();
    while (!item.done) {
      result.push(item.value);
      item = iterator.next();
    }
    return result;
  },
  /**
   * @param arr
   * @param {Function|String} predicate function to compare or property name to compare
   * @param val
   * @returns {*}
   */
  find: function (arr, predicate, val) {
    if (arr == null) {
      throw new TypeError('Array.prototype.find called on null or undefined');
    }
    if (typeof predicate === 'string') {
      const propName = predicate;
      predicate = function (item) {
        return (item && item[propName] === val);
      };
    }
    if (typeof predicate !== 'function') {
      throw new TypeError('predicate must be a function');
    }
    let value;
    for (let i = 0; i < arr.length; i++) {
      value = arr[i];
      if (predicate.call(null, value, i, arr)) {
        return value;
      }
    }
    return undefined;
  },
  /**
   * @param {Array} arr
   * @param {Function }predicate
   */
  first: function (arr, predicate) {
    const filterArr = arr.filter(predicate);
    if (filterArr.length === 0) {
      throw new Error('Item not found: ' + predicate);
    }
    return filterArr[0];
  },
  /**
   * Returns the values of an object
   * @param {Object} obj
   */
  values : function (obj) {
    const vals = [];
    for (const key in obj) {
      if (!obj.hasOwnProperty(key)) {
        continue;
      }
      vals.push(obj[key]);
    }
    return vals;
  },
  Map: MapPolyFill,
  Set: SetPolyFill,
  WhiteListPolicy: WhiteListPolicy,
  FallthroughRetryPolicy: FallthroughRetryPolicy,
  /**
   * Determines if test tracing is enabled
   */
  isTracing: function () {
    return (process.env.TEST_TRACE === 'on');
  },
  trace: function (format) {
    if (!helper.isTracing()) {
      return;
    }
    // eslint-disable-next-line no-console, no-undef
    console.log('\t...' + util.format.apply(null, arguments));
  },

  /**
   * Version dependent it() method for mocha test case
   * @param {String} testVersion Minimum version of Cassandra needed for this test
   * @param {String} testCase Test case name
   * @param {Function} func
   */
  vit: function (testVersion, testCase, func) {
    executeIfVersion(testVersion, it, [testCase, func]);
  },

  /**
   * Version dependent describe() method for mocha test case
   * @param {String} testVersion Minimum version of DSE/Cassandra needed for this test
   * @param {String} title Title of the describe section.
   * @param {Function} func
   */
  vdescribe: function (testVersion, title, func) {
    executeIfVersion(testVersion, describe, [title, func]);
  },

  /**
   * Given a {Host} returns the last octet of its ip address.
   * i.e. (127.0.0.247:9042) -> 247.
   *
   * @param {Host|string} host or host address to get ip address of.
   * @returns {string} Last octet of the host address.
   */
  lastOctetOf: function(host) {
    const address = typeof host === "string" ? host : host.address;
    const ipAddress = address.split(':')[0].split('.');
    return ipAddress[ipAddress.length-1];
  },

  /**
   * Given a {Client} and a {Number} returns the host whose last octet
   * ends with the requested number.
   * @param {Client|ControlConnection} client Client to lookup hosts from.
   * @param {Number} number last octet of requested host.
   * @returns {Host}
   */
  findHost: function(client, number) {
    let host = undefined;
    const self = this;
    client.hosts.forEach(function(h) {
      if(self.lastOctetOf(h) === number.toString()) {
        host = h;
      }
    });
    return host;
  },

  /**
   * Returns a method that repeatedly checks every second until the given host is present in the client's host
   * map and is up.  This is attempted up to 20 times and an error is thrown if the condition is not met.
   * @param {Client|ControlConnection} client Client to lookup hosts from.
   * @param {Number} number last octet of requested host.
   */
  waitOnHostUp: function(client, number) {
    const self = this;
    const hostIsUp = function() {
      const host = self.findHost(client, number);
      return host === undefined ? false : host.isUp();
    };

    return self.setIntervalUntilTask(hostIsUp, 1000, 20);
  },

  /**
   * Returns a method that repeatedly checks every second until the given host is present in the client's host
   * map and is down.  This is attempted up to 20 times and an error is thrown if the condition is not met.
   * @param {Client|ControlConnection} client Client to lookup hosts from.
   * @param {Number} number last octet of requested host.
   */
  waitOnHostDown: function(client, number) {
    const self = this;
    const hostIsDown = function() {
      const host = self.findHost(client, number);
      return host === undefined ? false : !host.isUp();
    };

    return self.setIntervalUntilTask(hostIsDown, 1000, 20);
  },

  /**
   * Returns a method that repeatedly checks every second until the given host is not present in the client's host
   * map. This is attempted up to 20 times and an error is thrown if the condition is not met.
   * @param {Client|ControlConnection} client Client to lookup hosts from.
   * @param {Number} number last octet of requested host.
   */
  waitOnHostGone: function(client, number) {
    const self = this;
    const hostIsGone = function() {
      const host = self.findHost(client, number);
      return host === undefined;
    };

    return self.setIntervalUntilTask(hostIsGone, 1000, 20);
  },

  /**
   * Returns a function, that when invoked shutdowns the client and callbacks
   * @param {Client} client
   * @param {Function} callback
   * @returns {Function}
   */
  finish: function (client, callback) {
    return (function onFinish(err) {
      client.shutdown(function () {
        assert.ifError(err);
        callback();
      });
    });
  },
  /**
   * Returns a handler that executes multiple queries
   * @param {Client} client
   * @param {Array<string>} queries
   */
  executeTask: function (client, queries) {
    return (function (done) {
      utils.series([
        client.connect.bind(client),
        function executeQueries(next) {
          utils.eachSeries(queries, function (query, eachNext) {
            client.execute(query, eachNext);
          }, next);
        }
      ], helper.finish(client, done));
    });
  },

  /**
   * Executes a function at regular intervals while the condition is false and the amount of attempts < maxAttempts.
   * @param {Function} condition
   * @param {Number} delay
   * @param {Number} maxAttempts
   * @param {Function} done
   */
  setIntervalUntil: function (condition, delay, maxAttempts, done) {
    let attempts = 0;
    utils.whilst(
      function whilstCondition() {
        return !condition();
      },
      function whilstItem(next) {
        if (attempts++ >= maxAttempts) {
          return next(new Error(util.format('Condition still false after %d attempts: %s', maxAttempts, condition)));
        }

        setTimeout(next, delay);
      },
      done);
  },
  /**
   * Returns a method that executes a function at regular intervals while the condition is false and the amount of
   * attempts < maxAttempts.
   * @param {Function} condition
   * @param {Number} delay
   * @param {Number} maxAttempts
   */
  setIntervalUntilTask: function (condition, delay, maxAttempts) {
    const self = this;
    return (function setIntervalUntilHandler(done) {
      self.setIntervalUntil(condition, delay, maxAttempts, done);
    });
  },
  /**
   * Executes a function at regular intervals while the condition is false and the amount of attempts < maxAttempts.
   * @param {Function} condition
   * @param {Number} delay
   * @param {Number} maxAttempts
   */
  setIntervalUntilPromise: function (condition, delay, maxAttempts) {
    return new Promise((resolve, reject) => {
      this.setIntervalUntil(condition, delay, maxAttempts, (err) => {
        if (err) {
          reject(err);
        } else {
          resolve();
        }
      });
    });
  },
  /**
   * Returns a method that delays invoking the callback
   */
  delay: function (delayMs) {
    return (function delayedHandler(next) {
      setTimeout(next, delayMs);
    });
  },
  queries: {
    basic: "SELECT key FROM system.local",
    basicNoResults: "SELECT key from system.local WHERE key = 'not_existent'"
  },
  getPoolingOptions: function (localLength, remoteLength, heartBeatInterval) {
    const pooling = {
      heartBeatInterval: heartBeatInterval || 0,
      coreConnectionsPerHost: {}
    };
    pooling.coreConnectionsPerHost[types.distance.local] = localLength || 1;
    pooling.coreConnectionsPerHost[types.distance.remote] = remoteLength || 1;
    pooling.coreConnectionsPerHost[types.distance.ignored] = 0;
    return pooling;
  },
  getHostsMock: function (hostsInfo, prepareQueryCb, sendStreamCb, protocolVersion) {
    return hostsInfo.map(function (info, index) {
      protocolVersion = protocolVersion || types.protocolVersion.maxSupported;
      const h = new Host(index.toString(), protocolVersion, defaultOptions(), {});
      h.isUp = function () {
        return !(info.isUp === false);
      };
      h.checkHealth = utils.noop;
      h.log = utils.noop;
      h.shouldBeIgnored = !!info.ignored;
      h.prepareCalled = 0;
      h.sendStreamCalled = 0;
      h.connectionKeyspace = [];
      h.borrowConnection = function (ks, c, cb) {
        if (!h.isUp() || h.shouldBeIgnored) {
          return cb(new Error('This host should not be used'));
        }

        h.connectionKeyspace.push(ks);

        cb(null, {
          protocolVersion: protocolVersion,
          keyspace: 'ks',
          prepareOnce: function (q, ks, cb) {
            h.prepareCalled++;
            if (prepareQueryCb) {
              return prepareQueryCb(q, h, cb);
            }
            cb(null, { id: 1, meta: {} });
          },
          sendStream: function (r, o, cb) {
            h.sendStreamCalled++;
            if (sendStreamCb) {
              return sendStreamCb(r, h, cb);
            }
            const op = new OperationState(r, o, cb);
            setImmediate(function () {
              op.setResult(null, {});
            });
            return op;
          }
        });
      };
      return h;
    });
  },
  getLoadBalancingPolicyFake: function getLoadBalancingPolicyFake(hostsInfo, prepareQueryCb, sendStreamCb, protocolVersion) {
    const hosts = this.getHostsMock(hostsInfo, prepareQueryCb, sendStreamCb, protocolVersion);
    return ({
      newQueryPlan: function (q, ks, cb) {
        cb(null, utils.arrayIterator(hosts));
      },

      /**
       * Returns the array of hosts used in the query plan.
       */
      getFixedQueryPlan: function () {
        return hosts;
      },

      getDistance: function () {
        return types.distance.local;
      },

      /**
       * Shutdowns the hosts and invoke the optional callback.
       */
      shutdown: function (cb) {
        hosts.forEach(h => h.shutdown(false));

        if (cb) {
          cb();
        }
      }
    });
  },
  /**
   * Returns true if the tests are being run on Windows
   * @returns {boolean}
   */
  isWin: function () {
    return process.platform.indexOf('win') === 0;
  },
  requireOptional: function (moduleName) {
    try {
      // eslint-disable-next-line
      return require(moduleName);
    }
    catch (err) {
      if (err.code === 'MODULE_NOT_FOUND') {
        return null;
      }
      throw err;
    }
  },
  assertBufferString: function (instance, textValue) {
    this.assertInstanceOf(instance, Buffer);
    assert.strictEqual(instance.toString(), textValue);
  },
  conditionalDescribe: function (condition, text) {
    if (condition) {
      return describe;
    }
    return (function xdescribeWithText(name, fn) {
      return xdescribe(util.format('%s [%s]', name, text), fn);
    });
  },
  getOptions: function (options) {
    return utils.extend({}, helper.baseOptions, options);
  },
  /**
   * @param {ResultSet} result
   */
  keyedById: function (result) {
    const map = {};
    const columnKeys = result.columns.map(function (c) { return c.name;});
    if (columnKeys.indexOf('id') < 0 || columnKeys.indexOf('value') < 0) {
      throw new Error('ResultSet must contain the columns id and value');
    }
    result.rows.forEach(function (row) {
      map[row['id']] = row['value'];
    });
    return map;
  },
  /**
   * Connects to the cluster, makes a few queries and shutsdown the client
   * @param {Client} client
   * @param {Function} callback
   */
  connectAndQuery: function (client, callback) {
    const self = this;
    utils.series([
      client.connect.bind(client),
      function doSomeQueries(next) {
        utils.timesSeries(10, function (n, timesNext) {
          client.execute(self.queries.basic, timesNext);
        }, next);
      },
      client.shutdown.bind(client)
    ], callback);
  },
  /**
   * Identifies the host that is the spark master (the one that is listening on port 7077)
   * and returns it.
   * @param {Client} client instance that contains host metadata.
   * @param {Function} callback invoked with the host that is the spark master or error.
   */
  findSparkMaster: function (client, callback) {
    client.execute('call DseClientTool.getAnalyticsGraphServer();', function(err, result) {
      if(err) {
        callback(err);
      }
      const row = result.first();
      const host = row.result.ip;
      callback(null, host);
    });
  },
  /**
   * Checks the spark cluster until there are the number of desired expected workers.  This
   * is required as by the time a node is up and listening on the CQL interface it is not a given
   * that it is partaking as a spark worker.
   *
   * Unfortunately there isn't a very good way to check that workers are listening as spark will choose an arbitrary
   * port for the worker and there is no other interface that exposes how many workers are active.  The best
   * alternative is to do a GET on http://master:7080/ and do a regular expression match to resolve the number of
   * active workers.  This could be somewhat fragile and break easily in future releases.
   *
   * @param {Client} client client instace that contains host metadata (used for resolving master address).
   * @param {Number} expectedWorkers The number of workers expected.
   * @param {Function} callback Invoked after expectedWorkers found or at least 100 seconds have passed.
   */
  waitForWorkers: function(client, expectedWorkers, callback) {
    helper.trace("Waiting for %d spark workers", expectedWorkers);
    const workerRE = /Alive Workers:.*(\d+)<\/li>/;
    let numWorkers = 0;
    let attempts = 0;
    const maxAttempts = 1000;
    utils.whilst(
      function checkWorkers() {
        return numWorkers < expectedWorkers && attempts++ < maxAttempts;
      },
      function(cb) {
        setTimeout(function() {
          let errored = false;
          // resolve master each time in oft chance it changes (highly unlikely).
          helper.findSparkMaster(client, function(err, master) {
            if(err) {
              cb();
            }
            const req = http.get({host: master, port: 7080, path: '/'}, function(response) {
              let body = '';
              response.on('data', function (data) {
                body += data;
              });
              response.on('end', function () {
                const match = body.match(workerRE);
                if (match) {
                  numWorkers = parseFloat(match[1]);
                  helper.trace("(%d/%d) Found workers: %d/%d", attempts+1, maxAttempts, numWorkers, expectedWorkers);
                } else {
                  helper.trace("(%d/%d) Found no workers in body", attempts+1, maxAttempts);
                }
                if (!errored) {
                  cb();
                }
              });
            });
            req.on('error', function (err) {
              errored = true;
              helper.trace("(%d/%d) Got error while fetching workers.", attempts+1, maxAttempts, err);
              cb();
            });
          });
        }, 100);
      }, function complete() {
        if(numWorkers < expectedWorkers) {
          helper.trace('WARNING: After %d attempts only %d/%d workers were active.', maxAttempts, numWorkers, expectedWorkers);
        }
        callback();
      }
    );
  }
};

/**
 * A polyfill of Map, valid for testing. It does not support update of values
 * @constructor
 */
function MapPolyFill(arr) {
  this.arr = arr || [];
  const self = this;
  Object.defineProperty(this, 'size', {
    get: function() { return self.arr.length; },
    configurable: false
  });
}

MapPolyFill.prototype.set = function (k, v) {
  this.arr.push([k, v]);
};

MapPolyFill.prototype.get = function (k) {
  return this.arr.filter(function (item) {
    return item[0] === k;
  })[0];
};

MapPolyFill.prototype.forEach = function (callback) {
  this.arr.forEach(function (item) {
    //first the value, then the key
    callback(item[1], item[0]);
  });
};

MapPolyFill.prototype.toString = function() {
  return this.arr.toString();
};

function SetPolyFill(arr) {
  this.arr = arr || [];
}

SetPolyFill.prototype.forEach = function (cb, thisArg) {
  this.arr.forEach(cb, thisArg);
};

SetPolyFill.prototype.add = function (x) {
  this.arr.push(x);
};

SetPolyFill.prototype.toString = function() {
  return this.arr.toString();
};

// Core driver used ccmHelper
helper.ccmHelper = helper.ccm;

/**
 * Removes previous and creates a new cluster (create, populate and start)
 * @param {Number|String} nodeLength number of nodes in the cluster. If multiple dcs, use the notation x:y:z:...
 * @param {{[vnodes]: Boolean, [yaml]: Array.<String>, [jvmArgs]: Array.<String>, [ssl]: Boolean,
 *  [dseYaml]: Array.<String>, [workloads]: Array.<String>, [sleep]: Number, [ipFormat]: String|null, partitioner: String}} options
 * @param {Function} callback
 */
helper.ccm.startAll = function (nodeLength, options, callback) {
  const self = helper.ccm;
  options = options || {};
<<<<<<< HEAD
  const version = options.version || helper.getDseVersion();
  helper.trace('Starting test DSE cluster v%s with %s node(s)', version, nodeLength);
=======
  // adapt to multi dc format so data center naming is consistent.
  if (typeof nodeLength === 'number') {
    nodeLength = nodeLength + ':0';
  }
  const version = options.version || helper.getCassandraVersion();
  helper.trace('Starting test C* cluster v%s with %s node(s)', version, nodeLength);
>>>>>>> 2dd21783
  utils.series([
    function (next) {
      //it wont hurt to remove
      self.exec(['remove'], function () {
        //ignore error
        next();
      });
    },
    function (next) {
      let create = ['create', 'test', '--dse', '-v', version];
      if (process.env['TEST_DSE_DIR']) {
        create = ['create', 'test', '--install-dir=' + process.env['TEST_DSE_DIR']];
        helper.trace('With', create[2]);
      }
      if (options.ssl) {
        create.push('--ssl', self.getPath('ssl'));
      }
      if (options.partitioner) {
        create.push('-p');
        create.push(options.partitioner);
      }
      self.exec(create, helper.wait(options.sleep, next));
    },
    function (next) {
      const populate = ['populate', '-n', nodeLength.toString()];
      if (options.vnodes) {
        populate.push('--vnodes');
      }
      if (options.ipFormat) {
        populate.push('--ip-format='+ options.ipFormat);
      }
      self.exec(populate, helper.wait(options.sleep, next));
    },
    function (next) {
      if (!options.yaml || !options.yaml.length) {
        return next();
      }
      helper.trace('With cassandra yaml options', options.yaml);
      self.exec(['updateconf'].concat(options.yaml), next);
    },
    function (next) {
      if (!options.dseYaml || !options.dseYaml.length) {
        return next();
      }
      helper.trace('With dse yaml options', options.dseYaml);
      self.exec(['updatedseconf'].concat(options.dseYaml), next);
    },
    function (next) {
      if (!options.workloads || !options.workloads.length) {
        return next();
      }
      helper.trace('With workloads', options.workloads);
      self.exec(['setworkload', options.workloads.join(',')], next);
    },
    function (next) {
      const start = ['start', '--wait-for-binary-proto'];
      if (util.isArray(options.jvmArgs)) {
        options.jvmArgs.forEach(function (arg) {
          start.push('--jvm_arg', arg);
        }, this);
        helper.trace('With jvm args', options.jvmArgs);
      }
      self.exec(start, helper.wait(options.sleep, next));
    },
    self.waitForUp.bind(self)
  ], function (err) {
    callback(err);
  });
};

helper.ccm.start = function (nodeLength, options) {
  return (function executeStartAll(next) {
    helper.ccm.startAll(nodeLength, options, next);
  });
};

/**
 * Adds a new node to the cluster
 * @param {Number} nodeIndex 1 based index of the node
 * @param {Function} callback
 */
helper.ccm.bootstrapNode = function (nodeIndex, callback) {
  const ipPrefix = helper.ipPrefix;
  helper.trace('bootstrapping node', nodeIndex);
  helper.ccm.exec([
    'add',
    'node' + nodeIndex,
    '-i',
    ipPrefix + nodeIndex,
    '-j',
    (7000 + 100 * nodeIndex).toString(),
    '-b',
    '--dse'
  ], callback);
};

helper.ccm.decommissionNode = function (nodeIndex, callback) {
  helper.trace('decommissioning node', nodeIndex);
  const args = ['node' + nodeIndex, 'decommission'];
  // Special case for C* 3.12+, DSE 5.1+, force decommission (see CASSANDRA-12510)
  if (helper.isDseGreaterThan('5.1')) {
    args.push('--force');
  }
  helper.ccm.exec(args, callback);
};

/**
 * Sets the workload(s) for a given node.
 * @param {Number} nodeIndex 1 based index of the node
 * @param {Array<String>} workloads workloads to set.
 * @param {Function} callback
 */
helper.ccm.setWorkload = function (nodeIndex, workloads, callback) {
  helper.trace('node', nodeIndex, 'with workloads', workloads);
  helper.ccm.exec([
    'node' + nodeIndex,
    'setworkload',
    workloads.join(',')
  ], callback);
};

/**
 * @param {Number} nodeIndex 1 based index of the node
 * @param {Function} callback
 */
helper.ccm.startNode = function (nodeIndex, callback) {
  helper.ccm.exec(['node' + nodeIndex, 'start', '--wait-other-notice', '--wait-for-binary-proto'], callback);
};

/**
 * @param {Number} nodeIndex 1 based index of the node
 * @param {Function} callback
 */
helper.ccm.stopNode = function (nodeIndex, callback) {
  helper.ccm.exec(['node' + nodeIndex, 'stop'], callback);
};

helper.ccm.pauseNode = function (nodeIndex, callback) {
  helper.ccm.exec(['node' + nodeIndex, 'pause'], callback);
};

helper.ccm.resumeNode = function (nodeIndex, callback) {
  helper.ccm.exec(['node' + nodeIndex, 'resume'], callback);
};

helper.ccm.exec = function (params, callback) {
  helper.ccm.spawn('ccm', params, callback);
};

helper.ccm.spawn = function (processName, params, callback) {
  if (!callback) {
    callback = function () {};
  }
  params = params || [];
  const originalProcessName = processName;
  if (process.platform.indexOf('win') === 0) {
    params = ['/c', processName].concat(params);
    processName = 'cmd.exe';
  }
  const p = spawn(processName, params);
  const stdoutArray= [];
  const stderrArray= [];
  let closing = 0;
  p.stdout.setEncoding('utf8');
  p.stderr.setEncoding('utf8');
  p.stdout.on('data', function (data) {
    stdoutArray.push(data);
  });

  p.stderr.on('data', function (data) {
    stderrArray.push(data);
  });

  p.on('close', function (code) {
    if (closing++ > 0) {
      //avoid calling multiple times
      return;
    }
    const info = {code: code, stdout: stdoutArray, stderr: stderrArray};
    let err = null;
    if (code !== 0) {
      err = new Error(
        'Error executing ' + originalProcessName + ':\n' +
        info.stderr.join('\n') +
        info.stdout.join('\n')
      );
      err.info = info;
    }
    callback(err, info);
  });
};

helper.ccm.remove = function (callback) {
  helper.ccm.exec(['remove'], callback);
};

helper.ccm.removeIfAny = function (callback) {
  helper.ccm.exec(['remove'], function () {
    // Ignore errors
    callback();
  });
};

/**
 * Reads the logs to see if the cql protocol is up
 * @param callback
 */
helper.ccm.waitForUp = function (callback) {
  let started = false;
  let retryCount = 0;
  const self = helper.ccm;
  utils.whilst(function () {
    return !started && retryCount < 60;
  }, function iterator (next) {
    self.exec(['node1', 'showlog'], function (err, info) {
      if (err) {
        return next(err);
      }
      const regex = /Starting listening for CQL clients/mi;
      started = regex.test(info.stdout.join(''));
      retryCount++;
      if (!started) {
        //wait 1 sec between retries
        return setTimeout(next, 1000);
      }
      return next();
    });
  }, callback);
};

/**
 * Gets the path of the ccm
 * @param subPath
 */
helper.ccm.getPath = function (subPath) {
  let ccmPath = process.env.CCM_PATH;
  if (!ccmPath) {
    ccmPath = (process.platform === 'win32') ? process.env.HOMEPATH : process.env.HOME;
    ccmPath = path.join(ccmPath, 'workspace/tools/ccm');
  }
  return path.join(ccmPath, subPath);
};

helper.ads._execute = function(processName, params, cb) {
  const originalProcessName = processName;
  if (process.platform.indexOf('win') === 0) {
    params = ['/c', processName].concat(params);
    processName = 'cmd.exe';
  }
  helper.trace('Executing: ' + processName + ' ' + params.join(" "));

  // If process hasn't completed in 10 seconds.
  let timeout = undefined;
  if(cb) {
    timeout = setTimeout(function() {
      cb("Timed out while waiting for " + processName + " to complete.");
    }, 10000);
  }

  const p = spawn(processName, params, {env:{KRB5_CONFIG: this.getKrb5ConfigPath()}});
  p.stdout.setEncoding('utf8');
  p.stderr.setEncoding('utf8');
  p.stdout.on('data', function (data) {
    helper.trace("%s_out> %s", originalProcessName, data);
  });

  p.stderr.on('data', function (data) {
    helper.trace("%s_err> %s", originalProcessName, data);
  });

  p.on('close', function (code) {
    helper.trace("%s exited with code %d", originalProcessName, code);
    if(cb) {
      clearTimeout(timeout);
      if (code === 0) {
        cb();
      } else {
        cb(Error("Process exited with non-zero exit code: " + code));
      }
    }
  });

  return p;
};

/**
 * Starts the embedded-ads jar with ldap (port 10389) and kerberos enabled (port 10088).  Depends on ADS_JAR
 * environment variable to resolve the absolute file path of the embedded-ads jar.
 *
 * @param {Function} cb Callback to invoke when server is started and listening.
 */
helper.ads.start = function(cb) {
  const self = this;
  temp.mkdir('ads', function(err, dir) {
    if(err) {
      cb(err);
    }
    self.dir = dir;
    const jarFile = self.getJar();
    const processName = 'java';
    const params = ['-jar', jarFile, '-k', '--confdir', self.dir];
    let initialized = false;

    const timeout = setTimeout(function() {
      cb(new Error("Timed out while waiting for ADS server to start."));
    }, 10000);

    self.process = self._execute(processName, params, function() {
      if(!initialized) {
        cb();
      }
    });
    self.process.stdout.on('data', function (data) {
      // This is a bit of a kludge, check for a particular log statement which indicates
      // that all principals have been created before invoking the completion callback.
      if(data.indexOf('Principal Initialization Complete.') !== -1) {
        initialized = true;
        // Set KRB5_CONFIG environment variable so kerberos module knows to use it.
        process.env.KRB5_CONFIG = self.getKrb5ConfigPath();
        clearTimeout(timeout);
        cb();
      }
    });
  });
};

/**
 * Invokes a klist to list the current registered tickets and their expiration if trace is enabled.
 *
 * This is really only useful for debugging.
 *
 * @param {Function} cb Callback to invoke on completion.
 */
helper.ads.listTickets = function(cb) {
  this._execute('klist', [], cb);
};

/**
 * Acquires a ticket for the given username and its principal.
 * @param {String} username Username to acquire ticket for (i.e. cassandra).
 * @param {String} principal Principal to acquire ticket for (i.e. cassandra@DATASTAX.COM).
 * @param {Function} cb Callback to invoke on completion.
 */
helper.ads.acquireTicket = function(username, principal, cb) {
  const keytab = this.getKeytabPath(username);

  // Use ktutil on windows, kinit otherwise.
  const processName = 'kinit';
  const params = ['-t', keytab, '-k', principal];
  if (process.platform.indexOf('win') === 0) {
    // Not really sure what to do here yet...
  }
  this._execute(processName, params, cb);
};

/**
 * Destroys all tickets for the given principal.
 * @param {String} principal Principal for whom its tickets will be destroyed (i.e. dse/127.0.0.1@DATASTAX.COM).
 * @param {Function} cb Callback to invoke on completion.
 */
helper.ads.destroyTicket = function(principal, cb) {
  if (typeof principal === 'function') {
    //noinspection JSValidateTypes
    cb = principal;
    principal = null;
  }

  // Use ktutil on windows, kdestroy otherwise.
  const processName = 'kdestroy';
  const params = [];
  if (process.platform.indexOf('win') === 0) {
    // Not really sure what to do here yet...
  }
  this._execute(processName, params, cb);
};

/**
 * Stops the server process.
 * @param {Function} cb Callback to invoke when server stopped or with an error.
 */
helper.ads.stop = function(cb) {
  if(this.process !== undefined) {
    if(this.process.exitCode) {
      helper.trace("Server already stopped with exit code %d.", this.process.exitCode);
      cb();
    } else {
      this.process.on('close', function () {
        cb();
      });
      this.process.on('error', cb);
      this.process.kill('SIGINT');
    }
  } else {
    cb(Error("Process is not defined."));
  }
};

/**
 * Gets the path of the embedded-ads jar.  Resolved from ADS_JAR environment variable or $HOME/embedded-ads.jar.
 */
helper.ads.getJar = function () {
  let adsJar = process.env.ADS_JAR;
  if (!adsJar) {
    helper.trace("ADS_JAR environment variable not set, using $HOME/embedded-ads.jar");
    adsJar = (process.platform === 'win32') ? process.env.HOMEPATH : process.env.HOME;
    adsJar = path.join(adsJar, 'embedded-ads.jar');
  }
  helper.trace("Using %s for embedded ADS server.", adsJar);
  return adsJar;
};

/**
 * Returns the file path to the keytab for the given user.
 * @param {String} username User to resolve keytab for.
 */
helper.ads.getKeytabPath = function(username) {
  return path.join(this.dir, username + ".keytab");
};

/**
 * Returns the file path to the krb5.conf file generated by ads.
 */
helper.ads.getKrb5ConfigPath = function() {
  return path.join(this.dir, 'krb5.conf');
};


/**
 * A retry policy for testing purposes only, retries for a number of times
 * @param {Number} times
 * @constructor
 */
function RetryMultipleTimes(times) {
  this.times = times;
}

RetryMultipleTimes.prototype.onReadTimeout = function (requestInfo) {
  if (requestInfo.nbRetry > this.times) {
    return this.rethrowResult();
  }
  return this.retryResult();
};

RetryMultipleTimes.prototype.onUnavailable = function (requestInfo) {
  if (requestInfo.nbRetry > this.times) {
    return this.rethrowResult();
  }
  return this.retryResult();
};

RetryMultipleTimes.prototype.onWriteTimeout = function (requestInfo) {
  if (requestInfo.nbRetry > this.times) {
    return this.rethrowResult();
  }
  return this.retryResult();
};

/**
 * For test purposes, filters the child policy by last octet of the ip address
 * @param {Array} list
 * @param [childPolicy]
 * @constructor
 */
function WhiteListPolicy(list, childPolicy) {
  this.list = list;
  this.childPolicy = childPolicy || new policies.loadBalancing.RoundRobinPolicy();
}

util.inherits(WhiteListPolicy, policies.loadBalancing.LoadBalancingPolicy);

WhiteListPolicy.prototype.init = function (client, hosts, callback) {
  this.childPolicy.init(client, hosts, callback);
};

WhiteListPolicy.prototype.newQueryPlan = function (keyspace, info, callback) {
  const list = this.list;
  this.childPolicy.newQueryPlan(keyspace, info, function (err, iterator) {
    callback(err, {
      next: function () {
        let item = iterator.next();
        while (!item.done) {
          if (list.indexOf(helper.lastOctetOf(item.value)) >= 0) {
            break;
          }
          item = iterator.next();
        }
        return item;
      }
    });
  });
};

function FallthroughRetryPolicy() {

}

util.inherits(FallthroughRetryPolicy, policies.retry.RetryPolicy);

FallthroughRetryPolicy.prototype.onUnavailable = function () {
  this.rethrowResult();
};

FallthroughRetryPolicy.prototype.onReadTimeout = FallthroughRetryPolicy.prototype.onUnavailable;
FallthroughRetryPolicy.prototype.onWriteTimeout = FallthroughRetryPolicy.prototype.onUnavailable;
FallthroughRetryPolicy.prototype.onRequestError = FallthroughRetryPolicy.prototype.onUnavailable;

/**
 * Conditionally executes func if testVersion is <= the current cassandra version.
 * @param {String} testVersion Minimum version of Cassandra needed.
 * @param {Function} func The function to conditionally execute.
 * @param {Array} args the arguments to apply to the function.
 */
function executeIfVersion (testVersion, func, args) {
  let serverVersion = helper.getDseVersion();
  if (testVersion.indexOf('dse-') !== 0) {
    // Its comparing C* db engine versions
    const dseVersion = serverVersion.split('.').slice(0, 2).join('.');
    serverVersion = cassandraVersionByDse[dseVersion];
    if (!serverVersion && !warnedDseVersion) {
      warnedDseVersion = true;
      // eslint-disable-next-line no-console, no-undef
      console.error('ERROR: No db engine version defined by DSE version ' + dseVersion + ', using value from DSE 5.1');
    }
    serverVersion = serverVersion || cassandraVersionByDse['5.1'];
  }
  else {
    // Remove the 'dse-' prefix
    testVersion = testVersion.substr(4);
  }
  if (helper.versionCompare(serverVersion, testVersion)) {
    func.apply(this, args);
  }
}

let warnedDseVersion = false;

/**
 * Policy only suitable for testing, it creates a fixed query plan containing the nodes in the same order, i.e. [a, b].
 * @constructor
 */
function OrderedLoadBalancingPolicy() {

}

util.inherits(OrderedLoadBalancingPolicy, policies.loadBalancing.RoundRobinPolicy);

OrderedLoadBalancingPolicy.prototype.newQueryPlan = function (keyspace, info, callback) {
  callback(null, utils.arrayIterator(this.hosts.values()));
};

module.exports = helper;
module.exports.RetryMultipleTimes = RetryMultipleTimes;
module.exports.OrderedLoadBalancingPolicy = OrderedLoadBalancingPolicy;<|MERGE_RESOLUTION|>--- conflicted
+++ resolved
@@ -942,17 +942,12 @@
 helper.ccm.startAll = function (nodeLength, options, callback) {
   const self = helper.ccm;
   options = options || {};
-<<<<<<< HEAD
-  const version = options.version || helper.getDseVersion();
-  helper.trace('Starting test DSE cluster v%s with %s node(s)', version, nodeLength);
-=======
   // adapt to multi dc format so data center naming is consistent.
   if (typeof nodeLength === 'number') {
     nodeLength = nodeLength + ':0';
   }
-  const version = options.version || helper.getCassandraVersion();
-  helper.trace('Starting test C* cluster v%s with %s node(s)', version, nodeLength);
->>>>>>> 2dd21783
+  const version = options.version || helper.getDseVersion();
+  helper.trace('Starting test DSE cluster v%s with %s node(s)', version, nodeLength);
   utils.series([
     function (next) {
       //it wont hurt to remove
