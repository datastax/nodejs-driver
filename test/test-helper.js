/*
 * Copyright DataStax, Inc.
 *
 * Licensed under the Apache License, Version 2.0 (the "License");
 * you may not use this file except in compliance with the License.
 * You may obtain a copy of the License at
 *
 * http://www.apache.org/licenses/LICENSE-2.0
 *
 * Unless required by applicable law or agreed to in writing, software
 * distributed under the License is distributed on an "AS IS" BASIS,
 * WITHOUT WARRANTIES OR CONDITIONS OF ANY KIND, either express or implied.
 * See the License for the specific language governing permissions and
 * limitations under the License.
 */
'use strict';
const assert = require('assert');
const util = require('util');
const path = require('path');
const policies = require('../lib/policies');
const types = require('../lib/types');
const utils = require('../lib/utils');
const spawn = require('child_process').spawn;
const http = require('http');
const temp = require('temp').track(true);
const Client = require('../lib/client');
const defaultOptions = require('../lib/client-options').defaultOptions;
const Host = require('../lib/host').Host;
const OperationState = require('../lib/operation-state');

util.inherits(RetryMultipleTimes, policies.retry.RetryPolicy);

const cassandraVersionByDse = {
  '4.8': '2.1',
  '5.0': '3.0',
  '5.1': '3.11',
  '6.0': '3.11',
  '6.7': '3.11',
  '6.8': '3.11'
};

const helper = {
  /**
   * Creates a ccm cluster, initializes a Client instance the before() and after() hooks, create
   * @param {Number|String} nodeLength A number representing the amount of nodes in a single datacenter or a string
   * representing the amount of nodes in each datacenter, ie: "3:4".
   * @param {Object} [options]
   * @param {Object} [options.ccmOptions]
   * @param {Boolean} [options.initClient] Determines whether to create a Client instance.
   * @param {Object} [options.clientOptions] The options to use to initialize the client.
   * @param {String} [options.keyspace] Name of the keyspace to create.
   * @param {Number} [options.replicationFactor] Keyspace replication factor.
   * @param {Array<String>} [options.queries] Queries to run after client creation.
   * @param {Boolean} [options.removeClusterAfter=true] Determines whether ccm remove should be called on after().
   */
  setup: function (nodeLength, options) {
    options = options || utils.emptyObject;
    before(helper.ccmHelper.start(nodeLength || 1, options.ccmOptions));
    const initClient = options.initClient !== false;
    let client;
    let keyspace;
    if (initClient) {
      client = new Client(utils.extend({}, options.clientOptions, helper.baseOptions));
      before(client.connect.bind(client));
      keyspace = options.keyspace || helper.getRandomName('ks');
      before(helper.toTask(client.execute, client, helper.createKeyspaceCql(keyspace, options.replicationFactor)));
      before(helper.toTask(client.execute, client, 'USE ' + keyspace));
      if (options.queries) {
        before(function (done) {
          utils.eachSeries(options.queries, function (q, next) {
            client.execute(q, next);
          }, done);
        });
      }
      after(client.shutdown.bind(client));
    }
    if (options.removeClusterAfter !== false) {
      after(helper.ccmHelper.remove);
    }

    return {
      client: client,
      keyspace: keyspace
    };
  },
  /**
   * Sync throws the error
   * @type Function
   */
  throwop: function (err) {
    if (err) {
      throw err;
    }
  },
  /** @type Function */
  noop: function () {
    //do nothing
  },
  /** @type Function */
  failop: function () {
    throw new Error('Method should not be called');
  },
  /**
   * Uses the last parameter as callback, invokes it via setImmediate
   */
  callbackNoop: function () {
    const args = Array.prototype.slice.call(arguments);
    const cb = args[args.length-1];
    if (typeof cb !== 'function') {
      throw new Error('Helper method needs a callback as last parameter');
    }
    setImmediate(cb);
  },
  /**
   * Returns a function that returns the provided value
   * @param value
   */
  functionOf: function (value) {
    return (function fnOfFixedValue() {
      return value;
    });
  },
  /**
   * @type {ClientOptions}
   */
  baseOptions: (function () {
    return {
      //required
      contactPoints: ['127.0.0.1'],
      localDataCenter: 'dc1',
      // retry all queries multiple times (for improved test resiliency).
      policies: { retry: new RetryMultipleTimes(3) }
    };
  })(),
  /**
   * Returns a pseudo-random name in the form of 'ab{n}', n being an int zero padded with string length 16
   * @returns {string}
   */
  getRandomName: function (prefix) {
    if (!prefix) {
      prefix = 'ab';
    }
    const value = Math.floor(Math.random() * utils.maxInt);
    return prefix + ('000000000000000' + value.toString()).slice(-16);
  },
  ipPrefix: '127.0.0.',
  ccm: {},
  ads: {},
  /**
   * Returns a cql string with a CREATE TABLE command containing all common types
   * @param {String} tableName
   * @returns {String}
   */
  createTableCql: function (tableName) {
    return util.format('CREATE TABLE %s (' +
      '   id uuid primary key,' +
      '   ascii_sample ascii,' +
      '   text_sample text,' +
      '   int_sample int,' +
      '   bigint_sample bigint,' +
      '   float_sample float,' +
      '   double_sample double,' +
      '   decimal_sample decimal,' +
      '   blob_sample blob,' +
      '   boolean_sample boolean,' +
      '   timestamp_sample timestamp,' +
      '   inet_sample inet,' +
      '   timeuuid_sample timeuuid,' +
      '   map_sample map<text, text>,' +
      '   list_sample list<text>,' +
      '   list_sample2 list<int>,' +
      '   set_sample set<text>)', tableName);
  },
  /**
   * Returns a cql string with a CREATE TABLE command 1 partition key and 1 clustering key
   * @param {String} tableName
   * @returns {String}
   */
  createTableWithClusteringKeyCql: function (tableName) {
    return util.format('CREATE TABLE %s (' +
    '   id1 uuid,' +
    '   id2 timeuuid,' +
    '   text_sample text,' +
    '   int_sample int,' +
    '   bigint_sample bigint,' +
    '   float_sample float,' +
    '   double_sample double,' +
    '   map_sample map<uuid, int>,' +
    '   list_sample list<timeuuid>,' +
    '   set_sample set<int>,' +
    '   PRIMARY KEY (id1, id2))', tableName);
  },
  createKeyspaceCql: function (keyspace, replicationFactor, durableWrites) {
    return util.format('CREATE KEYSPACE %s' +
      ' WITH replication = {\'class\': \'SimpleStrategy\', \'replication_factor\' : %d}' +
      ' AND durable_writes = %s;', keyspace, replicationFactor || 1, !!durableWrites
    );
  },
  assertValueEqual: function (val1, val2) {
    if (val1 === null && val2 === null) {
      return;
    }
    if (val1 instanceof Buffer && val2 instanceof Buffer) {
      val1 = val1.toString('hex');
      val2 = val2.toString('hex');
    }
    if ((val1 instanceof types.Long && val2 instanceof types.Long) ||
        (val1 instanceof Date && val2 instanceof Date) ||
        (val1 instanceof types.InetAddress && val2 instanceof types.InetAddress) ||
        (val1 instanceof types.Uuid && val2 instanceof types.Uuid)) {
      val1 = val1.toString();
      val2 = val2.toString();
    }
    if (util.isArray(val1) ||
        (val1.constructor && val1.constructor.name === 'Object') ||
        val1 instanceof helper.Map) {
      val1 = util.inspect(val1, {depth: null});
      val2 = util.inspect(val2, {depth: null});
    }
    assert.strictEqual(val1, val2);
  },

  assertInstanceOf: function (instance, constructor) {
    assert.notEqual(instance, null, 'Expected instance, obtained ' + instance);
    assert.ok(instance instanceof constructor, 'Expected instance of ' + constructor.name + ', actual constructor: ' + instance.constructor.name);
  },

  assertNotInstanceOf: function (instance, constructor) {
    assert.notEqual(instance, null, 'Expected instance, obtained ' + instance);
    assert.ok(!(instance instanceof constructor), 'Expected instance different than ' + constructor.name + ', actual constructor: ' + instance.constructor.name);
  },

  assertContains: function (value, searchValue, caseInsensitive) {
    const originalValue = value;
    const originalSearchValue = searchValue;
    assert.strictEqual(typeof value, 'string');
    const message = 'String: "%s" does not contain "%s"';
    if (caseInsensitive !== false) {
      value = value.toLowerCase();
      searchValue = searchValue.toLowerCase();
    }
    assert.ok(value.indexOf(searchValue) >= 0, util.format(message, originalValue, originalSearchValue));
  },

  /**
   * Asserts that the value has some properties defined and the value of those properties
   * @param {Object} value
   * @param {Object} expectedProperties
   * @param {Boolean} [strictEquality=true]
   */
  assertProperties: (value, expectedProperties, strictEquality) => {
    const properties = Object.keys(expectedProperties);
    if (properties.length === 0) {
      throw new Error('expectedProperties should be defined as an object');
    }
    assert.ok(value, 'value should be defined');

    const assertFn = strictEquality !== false ? assert.strictEqual : assert.equal;

    properties.forEach(key => assertFn(value[key], expectedProperties[key]));
  },

  /**
   * Tests for deep equality of Maps between the actual and expected parameters
   * @param actual
   * @param expected
   */
  assertMapEqual: (actual, expected) => {
    helper.assertInstanceOf(actual, Map);
    helper.assertInstanceOf(expected, Map);
    assert.deepStrictEqual(Array.from(actual.keys()), Array.from(expected.keys()), 'Map keys do not match ');
    expected.forEach((value, key) => {
      assert.deepStrictEqual(actual.get(key), value, `Value for '${key}' does not match`);
    });
  },

  /**
   * Returns a function that waits on schema agreement before executing callback
   * @param {Client} client
   * @param {Function} callback
   * @returns {Function}
   */
  waitSchema: function (client, callback) {
    return (function (err) {
      if (err) {
        return callback(err);
      }
      if (!client.hosts) {
        throw new Error('No hosts on Client');
      }
      if (client.hosts.length === 1) {
        return callback();
      }
      setTimeout(callback, 200 * client.hosts.length);
    });
  },
  /**
   * @returns {Function} A function with a single callback param, applying the fn with parameters
   */
  toTask: function (fn, context) {
    const params = Array.prototype.slice.call(arguments, 2);
    return (function (next) {
      params.push(next);
      fn.apply(context, params);
    });
  },
  wait: function (ms, callback) {
    if (!ms) {
      ms = 0;
    }
    return (function (err) {
      if (err) {
        return callback(err);
      }
      setTimeout(callback, ms);
    });
  },

  /**
   * Gets the Apache Cassandra version.
   * When the server is DSE, gets the Apache Cassandra equivalent.
   */
  getCassandraVersion: function () {
    const serverInfo = this.getServerInfo();

    if (!serverInfo.isDse) {
      return serverInfo.version;
    }

    const dseVersion = serverInfo.version.split('.').slice(0, 2).join('.');
    return cassandraVersionByDse[dseVersion] || cassandraVersionByDse['6.7'];
  },

  /**
   * Gets the server version and type.
   * @return {{version, isDse}}
   */
  getServerInfo: function () {
    return {
      version: process.env['CCM_VERSION'] || '3.11.4',
      isDse: process.env['CCM_IS_DSE'] === 'true'
    };
  },

  getSimulatedCassandraVersion: function() {
    let version = this.getCassandraVersion();
    // simulacron does not support protocol V2 and V1, so cap at 2.1.
    if (version < '2.1') {
      version = '2.1.19';
    } else if (version >= '4.0') {
      // simulacron does not support protocol V5, so cap at 3.11
      version = '3.11.2';
    }
    return version;
  },

  /**
   * Determines if the current server is a DSE instance *AND* version is greater than or equals to the version provided
   * @param {String} version The version in string format, dot separated.
   * @returns {Boolean}
   */
  isDseGreaterThan: function (version) {
    const serverInfo = this.getServerInfo();
    if (!serverInfo.isDse) {
      return false;
    }

    return helper.versionCompare(serverInfo.version, version);
  },

  /**
   * Determines if the current C* or DSE instance version is greater than or equals to the C* version provided
   * @param {String} version The version in string format, dot separated.
   * @returns {Boolean}
   */
  isCassandraGreaterThan: function (version) {
    return helper.versionCompare(helper.getCassandraVersion(), version);
  },

  versionCompare: function (instanceVersionStr, version) {
    let expected = [1, 0]; //greater than or equals to
    if (version.indexOf('<=') === 0) {
      version = version.substr(2);
      expected = [-1, 0]; //less than or equals to
    }
    else if (version.indexOf('<') === 0) {
      version = version.substr(1);
      expected = [-1]; //less than
    }
    const instanceVersion = instanceVersionStr.split('.').map(function (x) { return parseInt(x, 10);});
    const compareVersion = version.split('.').map(function (x) { return parseInt(x, 10) || 0;});
    for (let i = 0; i < compareVersion.length; i++) {
      const compare = compareVersion[i] || 0;
      if (instanceVersion[i] > compare) {
        //is greater
        return expected.indexOf(1) >= 0;
      }
      else if (instanceVersion[i] < compare) {
        //is smaller
        return expected.indexOf(-1) >= 0;
      }
    }
    //are equal
    return expected.indexOf(0) >= 0;
  },
  log: function(levels) {
    if (!levels) {
      levels = ['info', 'warning', 'error'];
    }
    return (function (l) {
      if (levels.indexOf(l) >= 0) {
        // eslint-disable-next-line no-console, no-undef
        console.log.apply(console, arguments);
      }
    });
  },
  /**
   * @returns {Array}
   */
  fillArray: function (length, val) {
    const result = new Array(length);
    for (let i = 0; i < length; i++) {
      result[i] = val;
    }
    return result;
  },
  /**
   * @returns {Array}
   */
  iteratorToArray: function (iterator) {
    const result = [];
    let item = iterator.next();
    while (!item.done) {
      result.push(item.value);
      item = iterator.next();
    }
    return result;
  },
  /**
   * @param arr
   * @param {Function|String} predicate function to compare or property name to compare
   * @param val
   * @returns {*}
   */
  find: function (arr, predicate, val) {
    if (arr == null) {
      throw new TypeError('Array.prototype.find called on null or undefined');
    }
    if (typeof predicate === 'string') {
      const propName = predicate;
      predicate = function (item) {
        return (item && item[propName] === val);
      };
    }
    if (typeof predicate !== 'function') {
      throw new TypeError('predicate must be a function');
    }
    let value;
    for (let i = 0; i < arr.length; i++) {
      value = arr[i];
      if (predicate.call(null, value, i, arr)) {
        return value;
      }
    }
    return undefined;
  },
  /**
   * @param {Array} arr
   * @param {Function }predicate
   */
  first: function (arr, predicate) {
    const filterArr = arr.filter(predicate);
    if (filterArr.length === 0) {
      throw new Error('Item not found: ' + predicate);
    }
    return filterArr[0];
  },
  /**
   * Returns the values of an object
   * @param {Object} obj
   */
  values : function (obj) {
    const vals = [];
    for (const key in obj) {
      if (!obj.hasOwnProperty(key)) {
        continue;
      }
      vals.push(obj[key]);
    }
    return vals;
  },
  Map: MapPolyFill,
  Set: SetPolyFill,
  WhiteListPolicy: WhiteListPolicy,
  FallthroughRetryPolicy: FallthroughRetryPolicy,
  /**
   * Determines if test tracing is enabled
   */
  isTracing: function () {
    return (process.env.TEST_TRACE === 'on');
  },
  trace: function (format) {
    if (!helper.isTracing()) {
      return;
    }
    // eslint-disable-next-line no-console, no-undef
    console.log('\t...' + util.format.apply(null, arguments));
  },

  /**
   * Version dependent it() method for mocha test case
   * @param {String} testVersion Minimum version of Cassandra needed for this test
   * @param {String} testCase Test case name
   * @param {Function} func
   */
  vit: function (testVersion, testCase, func) {
    executeIfVersion(testVersion, it, [testCase, func]);
  },

  /**
   * Version dependent describe() method for mocha test case
   * @param {String} testVersion Minimum version of DSE/Cassandra needed for this test
   * @param {String} title Title of the describe section.
   * @param {Function} func
   */
  vdescribe: function (testVersion, title, func) {
    executeIfVersion(testVersion, describe, [title, func]);
  },

  /**
   * Given a {Host} returns the last octet of its ip address.
   * i.e. (127.0.0.247:9042) -> 247.
   *
   * @param {Host|string} host or host address to get ip address of.
   * @returns {string} Last octet of the host address.
   */
  lastOctetOf: function(host) {
    const address = typeof host === "string" ? host : host.address;
    const ipAddress = address.split(':')[0].split('.');
    return ipAddress[ipAddress.length-1];
  },

  /**
   * Given a {Client} and a {Number} returns the host whose last octet
   * ends with the requested number.
   * @param {Client|ControlConnection} client Client to lookup hosts from.
   * @param {Number} number last octet of requested host.
   * @returns {Host}
   */
  findHost: function(client, number) {
    let host = undefined;
    const self = this;
    client.hosts.forEach(function(h) {
      if(self.lastOctetOf(h) === number.toString()) {
        host = h;
      }
    });
    return host;
  },

  /**
   * Returns a method that repeatedly checks every second until the given host is present in the client's host
   * map and is up.  This is attempted up to 20 times and an error is thrown if the condition is not met.
   * @param {Client|ControlConnection} client Client to lookup hosts from.
   * @param {Number} number last octet of requested host.
   */
  waitOnHostUp: function(client, number) {
    const self = this;
    const hostIsUp = function() {
      const host = self.findHost(client, number);
      return host === undefined ? false : host.isUp();
    };

    return self.setIntervalUntilTask(hostIsUp, 1000, 20);
  },

  /**
   * Returns a method that repeatedly checks every second until the given host is present in the client's host
   * map and is down.  This is attempted up to 20 times and an error is thrown if the condition is not met.
   * @param {Client|ControlConnection} client Client to lookup hosts from.
   * @param {Number} number last octet of requested host.
   */
  waitOnHostDown: function(client, number) {
    const self = this;
    const hostIsDown = function() {
      const host = self.findHost(client, number);
      return host === undefined ? false : !host.isUp();
    };

    return self.setIntervalUntilTask(hostIsDown, 1000, 20);
  },

  /**
   * Returns a method that repeatedly checks every second until the given host is not present in the client's host
   * map. This is attempted up to 20 times and an error is thrown if the condition is not met.
   * @param {Client|ControlConnection} client Client to lookup hosts from.
   * @param {Number} number last octet of requested host.
   */
  waitOnHostGone: function(client, number) {
    const self = this;
    const hostIsGone = function() {
      const host = self.findHost(client, number);
      return host === undefined;
    };

    return self.setIntervalUntilTask(hostIsGone, 1000, 20);
  },

  /**
   * Returns a function, that when invoked shutdowns the client and callbacks
   * @param {Client} client
   * @param {Function} callback
   * @returns {Function}
   */
  finish: function (client, callback) {
    return (function onFinish(err) {
      client.shutdown(function () {
        assert.ifError(err);
        callback();
      });
    });
  },
  /**
   * Returns a handler that executes multiple queries
   * @param {Client} client
   * @param {Array<string>} queries
   */
  executeTask: function (client, queries) {
    return (function (done) {
      utils.series([
        client.connect.bind(client),
        function executeQueries(next) {
          utils.eachSeries(queries, function (query, eachNext) {
            client.execute(query, eachNext);
          }, next);
        }
      ], helper.finish(client, done));
    });
  },

  /**
   * Executes a function at regular intervals while the condition is false and the amount of attempts < maxAttempts.
   * @param {Function} condition
   * @param {Number} delay
   * @param {Number} maxAttempts
   * @param {Function} done
   */
  setIntervalUntil: function (condition, delay, maxAttempts, done) {
    let attempts = 0;
    utils.whilst(
      function whilstCondition() {
        return !condition();
      },
      function whilstItem(next) {
        if (attempts++ >= maxAttempts) {
          return next(new Error(util.format('Condition still false after %d attempts: %s', maxAttempts, condition)));
        }

        setTimeout(next, delay);
      },
      done);
  },
  /**
   * Returns a method that executes a function at regular intervals while the condition is false and the amount of
   * attempts < maxAttempts.
   * @param {Function} condition
   * @param {Number} delay
   * @param {Number} maxAttempts
   */
  setIntervalUntilTask: function (condition, delay, maxAttempts) {
    const self = this;
    return (function setIntervalUntilHandler(done) {
      self.setIntervalUntil(condition, delay, maxAttempts, done);
    });
  },
  /**
   * Executes a function at regular intervals while the condition is false and the amount of attempts < maxAttempts.
   * @param {Function} condition
   * @param {Number} delay
   * @param {Number} maxAttempts
   */
  setIntervalUntilPromise: function (condition, delay, maxAttempts) {
    return new Promise((resolve, reject) => {
      this.setIntervalUntil(condition, delay, maxAttempts, (err) => {
        if (err) {
          reject(err);
        } else {
          resolve();
        }
      });
    });
  },
  /**
   * Returns a method that delays invoking the callback
   */
  delay: function (delayMs) {
    return (function delayedHandler(next) {
      setTimeout(next, delayMs);
    });
  },
  queries: {
    basic: "SELECT key FROM system.local",
    basicNoResults: "SELECT key from system.local WHERE key = 'not_existent'"
  },
  getPoolingOptions: function (localLength, remoteLength, heartBeatInterval) {
    const pooling = {
      heartBeatInterval: heartBeatInterval || 0,
      coreConnectionsPerHost: {}
    };
    pooling.coreConnectionsPerHost[types.distance.local] = localLength || 1;
    pooling.coreConnectionsPerHost[types.distance.remote] = remoteLength || 1;
    pooling.coreConnectionsPerHost[types.distance.ignored] = 0;
    return pooling;
  },
  getHostsMock: function (hostsInfo, prepareQueryCb, sendStreamCb, protocolVersion) {
    return hostsInfo.map(function (info, index) {
      protocolVersion = protocolVersion || types.protocolVersion.maxSupported;
      const h = new Host(index.toString(), protocolVersion, defaultOptions(), {});
      h.isUp = function () {
        return !(info.isUp === false);
      };
      h.checkHealth = utils.noop;
      h.log = utils.noop;
      h.shouldBeIgnored = !!info.ignored;
      h.prepareCalled = 0;
      h.sendStreamCalled = 0;
      h.connectionKeyspace = [];
      h.borrowConnection = function (ks, c, cb) {
        if (!h.isUp() || h.shouldBeIgnored) {
          return cb(new Error('This host should not be used'));
        }

        h.connectionKeyspace.push(ks);

        cb(null, {
          protocolVersion: protocolVersion,
          keyspace: 'ks',
          prepareOnce: function (q, ks, cb) {
            h.prepareCalled++;
            if (prepareQueryCb) {
              return prepareQueryCb(q, h, cb);
            }
            cb(null, { id: 1, meta: {} });
          },
          sendStream: function (r, o, cb) {
            h.sendStreamCalled++;
            if (sendStreamCb) {
              return sendStreamCb(r, h, cb);
            }
            const op = new OperationState(r, o, cb);
            setImmediate(function () {
              op.setResult(null, {});
            });
            return op;
          }
        });
      };
      return h;
    });
  },
  getLoadBalancingPolicyFake: function getLoadBalancingPolicyFake(hostsInfo, prepareQueryCb, sendStreamCb, protocolVersion) {
    const hosts = this.getHostsMock(hostsInfo, prepareQueryCb, sendStreamCb, protocolVersion);
    return ({
      newQueryPlan: function (q, ks, cb) {
        cb(null, utils.arrayIterator(hosts));
      },

      /**
       * Returns the array of hosts used in the query plan.
       */
      getFixedQueryPlan: function () {
        return hosts;
      },

      getDistance: function () {
        return types.distance.local;
      },

      /**
       * Shutdowns the hosts and invoke the optional callback.
       */
      shutdown: function (cb) {
        hosts.forEach(h => h.shutdown(false));

        if (cb) {
          cb();
        }
      }
    });
  },
  /**
   * Returns true if the tests are being run on Windows
   * @returns {boolean}
   */
  isWin: function () {
    return process.platform.indexOf('win') === 0;
  },

  /**
   * Invokes a function multiple times and returns a Promise that is resolved when all the promises have completed.
   * @param {Number} times
   * @param {Function} fn
   * @returns {Promise}
   */
  repeat: function(times, fn) {
    const arr = new Array(times);
    for (let i = 0; i < times; i++) {
      arr[i] = fn(i);
    }
    return Promise.all(arr);
  },
  requireOptional: function (moduleName) {
    try {
      // eslint-disable-next-line
      return require(moduleName);
    }
    catch (err) {
      if (err.code === 'MODULE_NOT_FOUND') {
        return null;
      }
      throw err;
    }
  },
  assertBufferString: function (instance, textValue) {
    this.assertInstanceOf(instance, Buffer);
    assert.strictEqual(instance.toString(), textValue);
  },
  conditionalDescribe: function (condition, text) {
    if (condition) {
      return describe;
    }
    return (function xdescribeWithText(name, fn) {
      return xdescribe(util.format('%s [%s]', name, text), fn);
    });
  },
  getOptions: function (options) {
    return utils.extend({}, helper.baseOptions, options);
  },
  /**
   * @param {ResultSet} result
   */
  keyedById: function (result) {
    const map = {};
    const columnKeys = result.columns.map(function (c) { return c.name;});
    if (columnKeys.indexOf('id') < 0 || columnKeys.indexOf('value') < 0) {
      throw new Error('ResultSet must contain the columns id and value');
    }
    result.rows.forEach(function (row) {
      map[row['id']] = row['value'];
    });
    return map;
  },
  /**
   * Connects to the cluster, makes a few queries and shutsdown the client
   * @param {Client} client
   * @param {Function} callback
   */
  connectAndQuery: function (client, callback) {
    const self = this;
    utils.series([
      client.connect.bind(client),
      function doSomeQueries(next) {
        utils.timesSeries(10, function (n, timesNext) {
          client.execute(self.queries.basic, timesNext);
        }, next);
      },
      client.shutdown.bind(client)
    ], callback);
  },
  /**
   * Identifies the host that is the spark master (the one that is listening on port 7077)
   * and returns it.
   * @param {Client} client instance that contains host metadata.
   * @param {Function} callback invoked with the host that is the spark master or error.
   */
  findSparkMaster: function (client, callback) {
    client.execute('call DseClientTool.getAnalyticsGraphServer();', function(err, result) {
      if(err) {
        return callback(err);
      }
      const row = result.first();
      const host = row.result.ip;
      callback(null, host);
    });
  },
  /**
   * Checks the spark cluster until there are the number of desired expected workers.  This
   * is required as by the time a node is up and listening on the CQL interface it is not a given
   * that it is partaking as a spark worker.
   *
   * Unfortunately there isn't a very good way to check that workers are listening as spark will choose an arbitrary
   * port for the worker and there is no other interface that exposes how many workers are active.  The best
   * alternative is to do a GET on http://master:7080/ and do a regular expression match to resolve the number of
   * active workers.  This could be somewhat fragile and break easily in future releases.
   *
   * @param {Client} client client instace that contains host metadata (used for resolving master address).
   * @param {Number} expectedWorkers The number of workers expected.
   * @param {Function} callback Invoked after expectedWorkers found or at least 100 seconds have passed.
   */
  waitForWorkers: function(client, expectedWorkers, callback) {
    helper.trace("Waiting for %d spark workers", expectedWorkers);
    const workerRE = /Alive Workers:.*(\d+)<\/li>/;
    let numWorkers = 0;
    let attempts = 0;
    const maxAttempts = 1000;
    utils.whilst(
      function checkWorkers() {
        return numWorkers < expectedWorkers && attempts++ < maxAttempts;
      },
      function(cb) {
        setTimeout(function() {
          let errored = false;
          // resolve master each time in oft chance it changes (highly unlikely).
          helper.findSparkMaster(client, function(err, master) {
            if(err) {
              cb();
            }
            const req = http.get({host: master, port: 7080, path: '/'}, function(response) {
              let body = '';
              response.on('data', function (data) {
                body += data;
              });
              response.on('end', function () {
                const match = body.match(workerRE);
                if (match) {
                  numWorkers = parseFloat(match[1]);
                  helper.trace("(%d/%d) Found workers: %d/%d", attempts+1, maxAttempts, numWorkers, expectedWorkers);
                } else {
                  helper.trace("(%d/%d) Found no workers in body", attempts+1, maxAttempts);
                }
                if (!errored) {
                  cb();
                }
              });
            });
            req.on('error', function (err) {
              errored = true;
              helper.trace("(%d/%d) Got error while fetching workers.", attempts+1, maxAttempts, err);
              cb();
            });
          });
        }, 100);
      }, function complete() {
        if(numWorkers < expectedWorkers) {
          helper.trace('WARNING: After %d attempts only %d/%d workers were active.', maxAttempts, numWorkers, expectedWorkers);
        }
        callback();
      }
    );
  }
};

/**
 * A polyfill of Map, valid for testing. It does not support update of values
 * @constructor
 */
function MapPolyFill(arr) {
  this.arr = arr || [];
  const self = this;
  Object.defineProperty(this, 'size', {
    get: function() { return self.arr.length; },
    configurable: false
  });
}

MapPolyFill.prototype.set = function (k, v) {
  this.arr.push([k, v]);
};

MapPolyFill.prototype.get = function (k) {
  return this.arr.filter(function (item) {
    return item[0] === k;
  })[0];
};

MapPolyFill.prototype.forEach = function (callback) {
  this.arr.forEach(function (item) {
    //first the value, then the key
    callback(item[1], item[0]);
  });
};

MapPolyFill.prototype.toString = function() {
  return this.arr.toString();
};

function SetPolyFill(arr) {
  this.arr = arr || [];
}

SetPolyFill.prototype.forEach = function (cb, thisArg) {
  this.arr.forEach(cb, thisArg);
};

SetPolyFill.prototype.add = function (x) {
  this.arr.push(x);
};

SetPolyFill.prototype.toString = function() {
  return this.arr.toString();
};

// Core driver used ccmHelper
helper.ccmHelper = helper.ccm;

/**
 * Removes previous and creates a new cluster (create, populate and start)
 * @param {Number|String} nodeLength number of nodes in the cluster. If multiple dcs, use the notation x:y:z:...
 * @param {{[vnodes]: Boolean, [yaml]: Array.<String>, [jvmArgs]: Array.<String>, [ssl]: Boolean,
 *  [dseYaml]: Array.<String>, [workloads]: Array.<String>, [sleep]: Number, [ipFormat]: String|null, partitioner: String}} options
 * @param {Function} callback
 */
helper.ccm.startAll = function (nodeLength, options, callback) {
  const self = helper.ccm;
  options = options || {};
  // adapt to multi dc format so data center naming is consistent.
  if (typeof nodeLength === 'number') {
    nodeLength = nodeLength + ':0';
  }

  const serverInfo = helper.getServerInfo();

  helper.trace(`Starting ${serverInfo.isDse ? 'DSE' : 'Cassandra'} cluster v${serverInfo.version} with ${nodeLength} node(s)`);

  utils.series([
    function (next) {
      //it wont hurt to remove
      self.exec(['remove'], function () {
        //ignore error
        next();
      });
    },
    function (next) {
      const clusterName = helper.getRandomName('test');
      let create = ['create', clusterName];

      if (serverInfo.isDse) {
        create.push('--dse');
      }

      create.push('-v', serverInfo.version);

      if (process.env['CCM_INSTALL_DIR']) {
        create = ['create', clusterName, '--install-dir=' + process.env['CCM_INSTALL_DIR']];
        helper.trace('With', create[2]);
      }

      if (options.ssl) {
        create.push('--ssl', self.getPath('ssl'));
      }

      if (options.partitioner) {
        create.push('-p');
        create.push(options.partitioner);
      }

      self.exec(create, helper.wait(options.sleep, next));
    },
    function (next) {
      const populate = ['populate', '-n', nodeLength.toString()];
      if (options.vnodes) {
        populate.push('--vnodes');
      }
      if (options.ipFormat) {
        populate.push('--ip-format='+ options.ipFormat);
      }
      self.exec(populate, helper.wait(options.sleep, next));
    },
    function (next) {
      if (!options.yaml || !options.yaml.length) {
        return next();
      }
      helper.trace('With cassandra yaml options', options.yaml);
      self.exec(['updateconf'].concat(options.yaml), next);
    },
    function (next) {
      if (!options.dseYaml || !options.dseYaml.length) {
        return next();
      }
      helper.trace('With dse yaml options', options.dseYaml);
      self.exec(['updatedseconf'].concat(options.dseYaml), next);
    },
    function (next) {
      if (!options.workloads || !options.workloads.length) {
        return next();
      }
      helper.trace('With workloads', options.workloads);
      self.exec(['setworkload', options.workloads.join(',')], next);
    },
    function (next) {
      const start = ['start', '--wait-for-binary-proto'];

      if (helper.isWin() && helper.isCassandraGreaterThan('2.2.4')) {
        start.push('--quiet-windows');
      }

      if (Array.isArray(options.jvmArgs)) {
        options.jvmArgs.forEach(function (arg) {
          start.push('--jvm_arg', arg);
        }, this);
        helper.trace('With jvm args', options.jvmArgs);
      }

      self.exec(start, helper.wait(options.sleep, next));
    },
    self.waitForUp.bind(self)
  ], function (err) {
    callback(err);
  });
};

helper.ccm.start = function (nodeLength, options) {
  return (function executeStartAll(next) {
    helper.ccm.startAll(nodeLength, options, next);
  });
};

/**
 * Adds a new node to the cluster
 * @param {number|{nodeIndex: number, dc?: string}} options 1 based index of the node or options.
 * @param {Function} callback
 */
helper.ccm.bootstrapNode = function (options, callback) {
  if (typeof options === 'number') {
    options = { nodeIndex: options };
  }

  const ipPrefix = helper.ipPrefix;
<<<<<<< HEAD
  helper.trace('bootstrapping node', nodeIndex);
  const ccmArgs = [
=======
  helper.trace('bootstrapping node', options.nodeIndex);
  const params = [
>>>>>>> 0f253fe1
    'add',
    'node' + options.nodeIndex,
    '-i',
    ipPrefix + options.nodeIndex,
    '-j',
<<<<<<< HEAD
    (7000 + 100 * nodeIndex).toString(),
    '-b'
  ];

  if (helper.getServerInfo().isDse) {
    ccmArgs.push('--dse');
  }

  helper.ccm.exec(ccmArgs, callback);
=======
    (7000 + 100 * options.nodeIndex).toString(),
    '-b',
    '--dse'
  ];

  if (options.dc) {
    params.push('-d', options.dc);
  }

  helper.ccm.exec(params, callback);
>>>>>>> 0f253fe1
};

helper.ccm.decommissionNode = function (nodeIndex, callback) {
  helper.trace('decommissioning node', nodeIndex);
  const args = ['node' + nodeIndex, 'decommission'];
  // Special case for C* 3.12+, DSE 5.1+, force decommission (see CASSANDRA-12510)
  if (helper.isDseGreaterThan('5.1')) {
    args.push('--force');
  }
  helper.ccm.exec(args, callback);
};

/**
 * Sets the workload(s) for a given node.
 * @param {Number} nodeIndex 1 based index of the node
 * @param {Array<String>} workloads workloads to set.
 * @param {Function} callback
 */
helper.ccm.setWorkload = function (nodeIndex, workloads, callback) {
  helper.trace('node', nodeIndex, 'with workloads', workloads);
  helper.ccm.exec([
    'node' + nodeIndex,
    'setworkload',
    workloads.join(',')
  ], callback);
};

/**
 * @param {Number} nodeIndex 1 based index of the node
 * @param {Function} callback
 */
helper.ccm.startNode = function (nodeIndex, callback) {
  const args = ['node' + nodeIndex, 'start', '--wait-other-notice', '--wait-for-binary-proto'];

  if (helper.isWin() && helper.isCassandraGreaterThan('2.2.4')) {
    args.push('--quiet-windows');
  }

  helper.ccm.exec(args, callback);
};

/**
 * @param {Number} nodeIndex 1 based index of the node
 * @param {Function} callback
 */
helper.ccm.stopNode = function (nodeIndex, callback) {
  helper.ccm.exec(['node' + nodeIndex, 'stop'], callback);
};

helper.ccm.pauseNode = function (nodeIndex, callback) {
  helper.ccm.exec(['node' + nodeIndex, 'pause'], callback);
};

helper.ccm.resumeNode = function (nodeIndex, callback) {
  helper.ccm.exec(['node' + nodeIndex, 'resume'], callback);
};

helper.ccm.exec = function (params, callback) {
  helper.ccm.spawn('ccm', params, callback);
};

helper.ccm.spawn = function (processName, params, callback) {
  if (!callback) {
    callback = function () {};
  }
  params = params || [];
  const originalProcessName = processName;
  if (process.platform.indexOf('win') === 0) {
    params = ['/c', processName].concat(params);
    processName = 'cmd.exe';
  }
  const p = spawn(processName, params);
  const stdoutArray= [];
  const stderrArray= [];
  let closing = 0;
  p.stdout.setEncoding('utf8');
  p.stderr.setEncoding('utf8');
  p.stdout.on('data', function (data) {
    stdoutArray.push(data);
  });

  p.stderr.on('data', function (data) {
    stderrArray.push(data);
  });

  p.on('close', function (code) {
    if (closing++ > 0) {
      //avoid calling multiple times
      return;
    }
    const info = {code: code, stdout: stdoutArray, stderr: stderrArray};
    let err = null;
    if (code !== 0) {
      err = new Error(
        'Error executing ' + originalProcessName + ':\n' +
        info.stderr.join('\n') +
        info.stdout.join('\n')
      );
      err.info = info;
    }
    callback(err, info);
  });
};

helper.ccm.remove = function (callback) {
  helper.ccm.exec(['remove'], callback);
};

helper.ccm.removeIfAny = function (callback) {
  helper.ccm.exec(['remove'], function () {
    // Ignore errors
    callback();
  });
};

/**
 * Reads the logs to see if the cql protocol is up
 * @param callback
 */
helper.ccm.waitForUp = function (callback) {
  let started = false;
  let retryCount = 0;
  const self = helper.ccm;
  utils.whilst(function () {
    return !started && retryCount < 60;
  }, function iterator (next) {
    self.exec(['node1', 'showlog'], function (err, info) {
      if (err) {
        return next(err);
      }
      const regex = /Starting listening for CQL clients/mi;
      started = regex.test(info.stdout.join(''));
      retryCount++;
      if (!started) {
        //wait 1 sec between retries
        return setTimeout(next, 1000);
      }
      return next();
    });
  }, callback);
};

/**
 * Gets the path of the ccm
 * @param subPath
 */
helper.ccm.getPath = function (subPath) {
  let ccmPath = process.env.CCM_PATH;
  if (!ccmPath) {
    ccmPath = (process.platform === 'win32') ? process.env.HOMEPATH : process.env.HOME;
    ccmPath = path.join(ccmPath, 'workspace/tools/ccm');
  }
  return path.join(ccmPath, subPath);
};

helper.ads._execute = function(processName, params, cb) {
  const originalProcessName = processName;
  if (process.platform.indexOf('win') === 0) {
    params = ['/c', processName].concat(params);
    processName = 'cmd.exe';
  }
  helper.trace('Executing: ' + processName + ' ' + params.join(" "));

  // If process hasn't completed in 10 seconds.
  let timeout = undefined;
  if(cb) {
    timeout = setTimeout(function() {
      cb("Timed out while waiting for " + processName + " to complete.");
    }, 10000);
  }

  const p = spawn(processName, params, {env:{KRB5_CONFIG: this.getKrb5ConfigPath()}});
  p.stdout.setEncoding('utf8');
  p.stderr.setEncoding('utf8');
  p.stdout.on('data', function (data) {
    helper.trace("%s_out> %s", originalProcessName, data);
  });

  p.stderr.on('data', function (data) {
    helper.trace("%s_err> %s", originalProcessName, data);
  });

  p.on('close', function (code) {
    helper.trace("%s exited with code %d", originalProcessName, code);
    if(cb) {
      clearTimeout(timeout);
      if (code === 0) {
        cb();
      } else {
        cb(Error("Process exited with non-zero exit code: " + code));
      }
    }
  });

  return p;
};

/**
 * Starts the embedded-ads jar with ldap (port 10389) and kerberos enabled (port 10088).  Depends on ADS_JAR
 * environment variable to resolve the absolute file path of the embedded-ads jar.
 *
 * @param {Function} cb Callback to invoke when server is started and listening.
 */
helper.ads.start = function(cb) {
  const self = this;
  temp.mkdir('ads', function(err, dir) {
    if(err) {
      cb(err);
    }
    self.dir = dir;
    const jarFile = self.getJar();
    const processName = 'java';
    const params = ['-jar', jarFile, '-k', '--confdir', self.dir];
    let initialized = false;

    const timeout = setTimeout(function() {
      cb(new Error("Timed out while waiting for ADS server to start."));
    }, 10000);

    self.process = self._execute(processName, params, function() {
      if(!initialized) {
        cb();
      }
    });
    self.process.stdout.on('data', function (data) {
      // This is a bit of a kludge, check for a particular log statement which indicates
      // that all principals have been created before invoking the completion callback.
      if(data.indexOf('Principal Initialization Complete.') !== -1) {
        initialized = true;
        // Set KRB5_CONFIG environment variable so kerberos module knows to use it.
        process.env.KRB5_CONFIG = self.getKrb5ConfigPath();
        clearTimeout(timeout);
        cb();
      }
    });
  });
};

/**
 * Invokes a klist to list the current registered tickets and their expiration if trace is enabled.
 *
 * This is really only useful for debugging.
 *
 * @param {Function} cb Callback to invoke on completion.
 */
helper.ads.listTickets = function(cb) {
  this._execute('klist', [], cb);
};

/**
 * Acquires a ticket for the given username and its principal.
 * @param {String} username Username to acquire ticket for (i.e. cassandra).
 * @param {String} principal Principal to acquire ticket for (i.e. cassandra@DATASTAX.COM).
 * @param {Function} cb Callback to invoke on completion.
 */
helper.ads.acquireTicket = function(username, principal, cb) {
  const keytab = this.getKeytabPath(username);

  // Use ktutil on windows, kinit otherwise.
  const processName = 'kinit';
  const params = ['-t', keytab, '-k', principal];
  if (process.platform.indexOf('win') === 0) {
    // Not really sure what to do here yet...
  }
  this._execute(processName, params, cb);
};

/**
 * Destroys all tickets for the given principal.
 * @param {String} principal Principal for whom its tickets will be destroyed (i.e. dse/127.0.0.1@DATASTAX.COM).
 * @param {Function} cb Callback to invoke on completion.
 */
helper.ads.destroyTicket = function(principal, cb) {
  if (typeof principal === 'function') {
    //noinspection JSValidateTypes
    cb = principal;
    principal = null;
  }

  // Use ktutil on windows, kdestroy otherwise.
  const processName = 'kdestroy';
  const params = [];
  if (process.platform.indexOf('win') === 0) {
    // Not really sure what to do here yet...
  }
  this._execute(processName, params, cb);
};

/**
 * Stops the server process.
 * @param {Function} cb Callback to invoke when server stopped or with an error.
 */
helper.ads.stop = function(cb) {
  if(this.process !== undefined) {
    if(this.process.exitCode) {
      helper.trace("Server already stopped with exit code %d.", this.process.exitCode);
      cb();
    } else {
      this.process.on('close', function () {
        cb();
      });
      this.process.on('error', cb);
      this.process.kill('SIGINT');
    }
  } else {
    cb(Error("Process is not defined."));
  }
};

/**
 * Gets the path of the embedded-ads jar.  Resolved from ADS_JAR environment variable or $HOME/embedded-ads.jar.
 */
helper.ads.getJar = function () {
  let adsJar = process.env.ADS_JAR;
  if (!adsJar) {
    helper.trace("ADS_JAR environment variable not set, using $HOME/embedded-ads.jar");
    adsJar = (process.platform === 'win32') ? process.env.HOMEPATH : process.env.HOME;
    adsJar = path.join(adsJar, 'embedded-ads.jar');
  }
  helper.trace("Using %s for embedded ADS server.", adsJar);
  return adsJar;
};

/**
 * Returns the file path to the keytab for the given user.
 * @param {String} username User to resolve keytab for.
 */
helper.ads.getKeytabPath = function(username) {
  return path.join(this.dir, username + ".keytab");
};

/**
 * Returns the file path to the krb5.conf file generated by ads.
 */
helper.ads.getKrb5ConfigPath = function() {
  return path.join(this.dir, 'krb5.conf');
};


/**
 * A retry policy for testing purposes only, retries for a number of times
 * @param {Number} times
 * @constructor
 */
function RetryMultipleTimes(times) {
  this.times = times;
}

RetryMultipleTimes.prototype.onReadTimeout = function (requestInfo) {
  if (requestInfo.nbRetry > this.times) {
    return this.rethrowResult();
  }
  return this.retryResult();
};

RetryMultipleTimes.prototype.onUnavailable = function (requestInfo) {
  if (requestInfo.nbRetry > this.times) {
    return this.rethrowResult();
  }
  return this.retryResult();
};

RetryMultipleTimes.prototype.onWriteTimeout = function (requestInfo) {
  if (requestInfo.nbRetry > this.times) {
    return this.rethrowResult();
  }
  return this.retryResult();
};

/**
 * For test purposes, filters the child policy by last octet of the ip address
 * @param {Array} list
 * @param [childPolicy]
 * @constructor
 */
function WhiteListPolicy(list, childPolicy) {
  this.list = list;
  this.childPolicy = childPolicy || new policies.loadBalancing.RoundRobinPolicy();
}

util.inherits(WhiteListPolicy, policies.loadBalancing.LoadBalancingPolicy);

WhiteListPolicy.prototype.init = function (client, hosts, callback) {
  this.childPolicy.init(client, hosts, callback);
};

WhiteListPolicy.prototype.newQueryPlan = function (keyspace, info, callback) {
  const list = this.list;
  this.childPolicy.newQueryPlan(keyspace, info, function (err, iterator) {
    callback(err, {
      next: function () {
        let item = iterator.next();
        while (!item.done) {
          if (list.indexOf(helper.lastOctetOf(item.value)) >= 0) {
            break;
          }
          item = iterator.next();
        }
        return item;
      }
    });
  });
};

function FallthroughRetryPolicy() {

}

util.inherits(FallthroughRetryPolicy, policies.retry.RetryPolicy);

FallthroughRetryPolicy.prototype.onUnavailable = function () {
  this.rethrowResult();
};

FallthroughRetryPolicy.prototype.onReadTimeout = FallthroughRetryPolicy.prototype.onUnavailable;
FallthroughRetryPolicy.prototype.onWriteTimeout = FallthroughRetryPolicy.prototype.onUnavailable;
FallthroughRetryPolicy.prototype.onRequestError = FallthroughRetryPolicy.prototype.onUnavailable;

/**
 * Conditionally executes func if testVersion is <= the current cassandra version.
 * @param {String} testVersion Minimum version of Cassandra needed.
 * @param {Function} func The function to conditionally execute.
 * @param {Array} args the arguments to apply to the function.
 */
function executeIfVersion (testVersion, func, args) {
  const serverInfo = helper.getServerInfo();
  let invokeFunction = false;

  if (testVersion.startsWith('dse-')) {
    if (serverInfo.isDse) {
      // Compare only if the server instance is DSE
      invokeFunction = helper.versionCompare(serverInfo.version, testVersion.substr(4));
    }
  } else {
    // Use the C* version (of DSE or the actual C* version)
    invokeFunction = helper.versionCompare(helper.getCassandraVersion(), testVersion);
  }

  if (invokeFunction) {
    func.apply(this, args);
  }
}

/**
 * Policy only suitable for testing, it creates a fixed query plan containing the nodes in the same order, i.e. [a, b].
 * @constructor
 */
class OrderedLoadBalancingPolicy extends policies.loadBalancing.RoundRobinPolicy {

  /**
   * Creates a new instance.
   * @param {Array<String>|SimulacronCluster} [addresses] When specified, it uses the order from the provided host
   * addresses.
   */
  constructor(addresses) {
    super();

    if (addresses && typeof addresses.dc === 'function') {
      // With Simulacron, use the nodes from the first DC in that order
      addresses = addresses.dc(0).nodes.map(n => n.address);
    }

    this.addresses = addresses;
  }

  newQueryPlan(keyspace, info, callback) {
    const hosts = !this.addresses
      ? this.hosts.values()
      : this.addresses.map(address => this.hosts.get(address));

    return callback(null, hosts[Symbol.iterator]());
  }
}

module.exports = helper;
module.exports.RetryMultipleTimes = RetryMultipleTimes;
module.exports.OrderedLoadBalancingPolicy = OrderedLoadBalancingPolicy;<|MERGE_RESOLUTION|>--- conflicted
+++ resolved
@@ -1126,20 +1126,14 @@
   }
 
   const ipPrefix = helper.ipPrefix;
-<<<<<<< HEAD
-  helper.trace('bootstrapping node', nodeIndex);
+  helper.trace('bootstrapping node', options.nodeIndex);
   const ccmArgs = [
-=======
-  helper.trace('bootstrapping node', options.nodeIndex);
-  const params = [
->>>>>>> 0f253fe1
     'add',
     'node' + options.nodeIndex,
     '-i',
     ipPrefix + options.nodeIndex,
     '-j',
-<<<<<<< HEAD
-    (7000 + 100 * nodeIndex).toString(),
+    (7000 + 100 * options.nodeIndex).toString(),
     '-b'
   ];
 
@@ -1147,19 +1141,11 @@
     ccmArgs.push('--dse');
   }
 
+  if (options.dc) {
+    ccmArgs.push('-d', options.dc);
+  }
+
   helper.ccm.exec(ccmArgs, callback);
-=======
-    (7000 + 100 * options.nodeIndex).toString(),
-    '-b',
-    '--dse'
-  ];
-
-  if (options.dc) {
-    params.push('-d', options.dc);
-  }
-
-  helper.ccm.exec(params, callback);
->>>>>>> 0f253fe1
 };
 
 helper.ccm.decommissionNode = function (nodeIndex, callback) {
