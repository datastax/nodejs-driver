--- conflicted
+++ resolved
@@ -4,14 +4,9 @@
  * Please see the license for details:
  * http://www.datastax.com/terms/datastax-dse-driver-license-terms
  */
-<<<<<<< HEAD
-'use strict';
-const assert = require('assert');
-=======
 
 "use strict";
 const assert = require('chai').assert;
->>>>>>> 8e3bf009
 const util = require('util');
 
 const Client = require('../../lib/dse-client.js');
