/**
 * Copyright (C) 2016-2017 DataStax, Inc.
 *
 * Please see the license for details:
 * http://www.datastax.com/terms/datastax-dse-driver-license-terms
 */
'use strict';
const assert = require('assert');
const util = require('util');
const utils = require('../../lib/utils');

<<<<<<< HEAD
var Encoder = require('../../lib/encoder');
var types = require('../../lib/types');
var dataTypes = types.dataTypes;
var helper = require('../test-helper');
var encoderExtensions = require('../../lib/encoder-extensions');
encoderExtensions.register(Encoder);
=======
const Encoder = require('../../lib/encoder');
const types = require('../../lib/types');
const dataTypes = types.dataTypes;
const helper = require('../test-helper');
>>>>>>> cf4ac7f9

describe('encoder', function () {
  describe('Encoder.guessDataType()', function () {
    it('should guess the native types', function () {
      assertGuessed(1, dataTypes.double, 'Guess type for an integer (double) number failed');
      assertGuessed(1.01, dataTypes.double, 'Guess type for a double number failed');
      assertGuessed(true, dataTypes.boolean, 'Guess type for a boolean value failed');
      assertGuessed([1,2,3], dataTypes.list, 'Guess type for an Array value failed');
      assertGuessed('a string', dataTypes.text, 'Guess type for an string value failed');
      assertGuessed(utils.allocBufferFromString('bip bop'), dataTypes.blob, 'Guess type for a buffer value failed');
      assertGuessed(new Date(), dataTypes.timestamp, 'Guess type for a Date value failed');
      assertGuessed(new types.Long(10), dataTypes.bigint, 'Guess type for a Int 64 value failed');
      assertGuessed(types.Uuid.random(), dataTypes.uuid, 'Guess type for a UUID value failed');
      assertGuessed(types.TimeUuid.now(), dataTypes.uuid, 'Guess type for a TimeUuid value failed');
      assertGuessed(types.TimeUuid.now().toString(), dataTypes.uuid, 'Guess type for a string uuid value failed');
      assertGuessed(types.timeuuid(), dataTypes.uuid, 'Guess type for a Timeuuid value failed');
      assertGuessed(types.Integer.fromNumber(1), dataTypes.varint, 'Guess type for a varint value failed');
      assertGuessed(types.BigDecimal.fromString('1.01'), dataTypes.decimal, 'Guess type for a varint value failed');
      assertGuessed(types.Integer.fromBuffer(utils.allocBufferFromArray([0xff])), dataTypes.varint, 'Guess type for a varint value failed');
      assertGuessed(new types.InetAddress(utils.allocBufferFromArray([10, 10, 10, 2])), dataTypes.inet, 'Guess type for a inet value failed');
      assertGuessed(new types.Tuple(1, 2, 3), dataTypes.tuple, 'Guess type for a tuple value failed');
      assertGuessed(new types.LocalDate(2010, 4, 29), dataTypes.date, 'Guess type for a date value failed');
      assertGuessed(new types.LocalTime(types.Long.fromString('6331999999911')), dataTypes.time, 'Guess type for a time value failed');
      assertGuessed({}, null, 'Objects must not be guessed');
    });
    function assertGuessed(value, expectedType, message) {
      const type = Encoder.guessDataType(value);
      if (type === null) {
        if (expectedType !== null) {
          assert.ok(false, 'Type not guessed for value ' + value);
        }
        return;
      }
      assert.strictEqual(type.code, expectedType, message + ': ' + value);
    }
  });
  describe('#encode() and #decode()', function () {
    const typeEncoder = new Encoder(2, {});
    it('should encode and decode a guessed double', function () {
      const value = 1111;
      const encoded = typeEncoder.encode(value);
      const decoded = typeEncoder.decode(encoded, {code: dataTypes.double});
      assert.strictEqual(decoded, value);
    });
    it('should encode and decode a guessed string', function () {
      const value = 'Pennsatucky';
      const encoded = typeEncoder.encode(value);
      const decoded = typeEncoder.decode(encoded, {code: dataTypes.text});
      assert.strictEqual(decoded, value);
    });
    it('should encode stringified uuids for backward-compatibility', function () {
      let uuid = types.Uuid.random();
      let encoded = typeEncoder.encode(uuid.toString(), types.dataTypes.uuid);
      assert.strictEqual(encoded.toString('hex'), uuid.getBuffer().toString('hex'));

      uuid = types.TimeUuid.now();
      encoded = typeEncoder.encode(uuid.toString(), types.dataTypes.uuid);
      assert.strictEqual(encoded.toString('hex'), uuid.getBuffer().toString('hex'));
    });
    it('should throw when string is not an uuid', function () {
      assert.throws(function () {
        typeEncoder.encode('', types.dataTypes.uuid);
      }, TypeError);
    });
    it('should encode undefined as null', function () {
      const hinted = typeEncoder.encode(undefined, 'set<text>');
      const unHinted = typeEncoder.encode();
      assert.strictEqual(hinted, null);
      assert.strictEqual(unHinted, null);
    });
    it('should throw on unknown types', function () {
      assert.throws(function () {
        typeEncoder.encode({});
      }, TypeError);
    });
    it('should throw when the typeInfo and the value source type does not match', function () {
      assert.throws(function () {
        typeEncoder.encode('hello', 'int');
      }, TypeError);
      assert.throws(function () {
        typeEncoder.encode('1.1', 'float');
      }, TypeError);
      assert.throws(function () {
        typeEncoder.encode(100, dataTypes.uuid);
      }, TypeError);
      assert.throws(function () {
        typeEncoder.encode(200, dataTypes.timeuuid);
      }, TypeError);
      assert.throws(function () {
        typeEncoder.encode('Its anybody in there? I know that you can hear me', dataTypes.blob);
      }, TypeError);
      assert.throws(function () {
        typeEncoder.encode(100, dataTypes.blob);
      }, TypeError);
      assert.throws(function () {
        typeEncoder.encode({}, dataTypes.list);
      }, TypeError);
    });
    it('should encode Long/Date/Number/String as timestamps', function () {
      const encoder = new Encoder(2, {});
      let buffer = encoder.encode(types.Long.fromBits(0x00fafafa, 0x07090909), dataTypes.timestamp);
      assert.strictEqual(buffer.toString('hex'), '0709090900fafafa');
      buffer = encoder.encode(1421755130012, dataTypes.timestamp);
      assert.strictEqual(buffer.toString('hex'), '0000014b0735a09c');
      buffer = encoder.encode(new Date(1421755130012), dataTypes.timestamp);
      assert.throws(function () {
        encoder.encode(new Date('This is an invalid date string'), dataTypes.timestamp);
      }, TypeError);
      assert.strictEqual(buffer.toString('hex'), '0000014b0735a09c');
      buffer = encoder.encode(new Date(1421755130012), dataTypes.timestamp);
      assert.strictEqual(buffer.toString('hex'), '0000014b0735a09c');
      buffer = encoder.encode('Tue Jan 20 2015 13:00:35 GMT+0100 (CET)', dataTypes.timestamp);
      assert.strictEqual(buffer.toString('hex'), '0000014b07373ab8');
      assert.throws(function () {
        encoder.encode('This is an invalid date string', dataTypes.timestamp);
      }, TypeError);
    });
    it('should encode String/Number (not NaN) as int', function () {
      const encoder = new Encoder(2, {});
      let buffer = encoder.encode(0x071272ab, dataTypes.int);
      assert.strictEqual(buffer.toString('hex'), '071272ab');
      buffer = encoder.encode('0x071272ab', dataTypes.int);
      assert.strictEqual(buffer.toString('hex'), '071272ab');
      buffer = encoder.encode(-1, 'int');
      assert.strictEqual(buffer.toString('hex'), 'ffffffff');
      buffer = encoder.encode('-1', 'int');
      assert.strictEqual(buffer.toString('hex'), 'ffffffff');
      buffer = encoder.encode(0, 'int');
      assert.strictEqual(buffer.toString('hex'), '00000000');
      buffer = encoder.encode('0', 'int');
      assert.strictEqual(buffer.toString('hex'), '00000000');
      assert.throws(function () {
        encoder.encode(NaN, 'int');
      }, TypeError);
    });
    it('should encode String/Long/Number as bigint', function () {
      const encoder = new Encoder(2, {});
      let buffer = encoder.encode(types.Long.fromString('506946367331695353'), dataTypes.bigint);
      assert.strictEqual(buffer.toString('hex'), '0709090900fafaf9');
      buffer = encoder.encode('506946367331695353', dataTypes.bigint);
      assert.strictEqual(buffer.toString('hex'), '0709090900fafaf9');
      buffer = encoder.encode(0, dataTypes.bigint);
      assert.strictEqual(buffer.toString('hex'), '0000000000000000');
      buffer = encoder.encode(255, dataTypes.bigint);
      assert.strictEqual(buffer.toString('hex'), '00000000000000ff');
    });
    it('should encode String/Integer/Number as varint', function () {
      const encoder = new Encoder(2, {});
      let buffer = encoder.encode(types.Integer.fromString('33554433'), dataTypes.varint);
      assert.strictEqual(buffer.toString('hex'), '02000001');
      buffer = encoder.encode('-150012', dataTypes.varint);
      assert.strictEqual(buffer.toString('hex'), 'fdb604');
      buffer = encoder.encode('-1000000000012', dataTypes.varint);
      assert.strictEqual(buffer.toString('hex'), 'ff172b5aeff4');
      buffer = encoder.encode(-128, dataTypes.varint);
      assert.strictEqual(buffer.toString('hex'), '80');
      buffer = encoder.encode(-100, dataTypes.varint);
      assert.strictEqual(buffer.toString('hex'), '9c');
    });
    it('should encode String/BigDecimal/Number as decimal', function () {
      const encoder = new Encoder(2, {});
      let buffer = encoder.encode(types.BigDecimal.fromString('0.00256'), dataTypes.decimal);
      assert.strictEqual(buffer.toString('hex'), '000000050100');
      buffer = encoder.encode('-0.01', dataTypes.decimal);
      assert.strictEqual(buffer.toString('hex'), '00000002ff');
      buffer = encoder.encode('-25.5', dataTypes.decimal);
      assert.strictEqual(buffer.toString('hex'), '00000001ff01');
      buffer = encoder.encode(0.004, dataTypes.decimal);
      assert.strictEqual(buffer.toString('hex'), '0000000304');
      buffer = encoder.encode(-25.5, dataTypes.decimal);
      assert.strictEqual(buffer.toString('hex'), '00000001ff01');
    });
    it('should encode/decode InetAddress/Buffer as inet', function () {
      const InetAddress = types.InetAddress;
      const encoder = new Encoder(2, {});
      let val1 = new InetAddress(utils.allocBufferFromArray([15, 15, 15, 1]));
      let encoded = encoder.encode(val1, dataTypes.inet);
      assert.strictEqual(encoded.toString('hex'), '0f0f0f01');
      let val2 = encoder.decode(encoded, {code: dataTypes.inet});
      assert.strictEqual(val2.toString(), '15.15.15.1');
      assert.ok(val1.equals(val2));
      val1 = new InetAddress(utils.allocBufferFromString('00000000000100112233445500aa00bb', 'hex'));
      encoded = encoder.encode(val1, dataTypes.inet);
      val2 = encoder.decode(encoded, {code: dataTypes.inet});
      assert.ok(val1.equals(val2));
      //Buffers are valid InetAddress
      encoded = encoder.encode(val1.getBuffer(), dataTypes.inet);
      assert.strictEqual(encoded.toString('hex'), val1.getBuffer().toString('hex'));
    });
    it('should decode uuids into Uuid', function () {
      const uuid = types.Uuid.random();
      const decoded = typeEncoder.decode(uuid.getBuffer(), {code: dataTypes.uuid});
      helper.assertInstanceOf(decoded, types.Uuid);
      assert.strictEqual(uuid.toString(), decoded.toString());
      assert.ok(uuid.equals(decoded));
      const decoded2 = typeEncoder.decode(types.Uuid.random().getBuffer(), {code: dataTypes.uuid});
      assert.ok(!decoded.equals(decoded2));
    });
    it('should decode timeuuids into TimeUuid', function () {
      const uuid = types.TimeUuid.now();
      const decoded = typeEncoder.decode(uuid.getBuffer(), {code: dataTypes.timeuuid});
      helper.assertInstanceOf(decoded, types.TimeUuid);
      assert.strictEqual(uuid.toString(), decoded.toString());
      assert.ok(uuid.equals(decoded));
      const decoded2 = typeEncoder.decode(types.TimeUuid.now().getBuffer(), {code: dataTypes.timeuuid});
      assert.ok(!decoded.equals(decoded2));
    });
    [2, 3].forEach(function (version) {
      const encoder = new Encoder(version, {});
      it(util.format('should encode and decode maps for protocol v%d', version), function () {
        let value = {value1: 'Surprise', value2: 'Madafaka'};
        //Minimum info, guessed
        let encoded = encoder.encode(value, dataTypes.map);
        let decoded = encoder.decode(encoded, {code: dataTypes.map, info: [{code: dataTypes.text}, {code: dataTypes.text}]});
        assert.strictEqual(util.inspect(decoded), util.inspect(value));
        //Minimum info, guessed
        value = {value1: 1.1, valueN: 1.2};
        encoded = encoder.encode(value, dataTypes.map);
        decoded = encoder.decode(encoded, {code: dataTypes.map, info: [{code: dataTypes.text}, {code: dataTypes.double}]});
        assert.strictEqual(util.inspect(decoded), util.inspect(value));
        //Minimum info string, guessed
        value = {value1: new Date(9999999), valueN: new Date(5555555)};
        encoded = encoder.encode(value, 'map');
        decoded = encoder.decode(encoded, {code: dataTypes.map, info: [{code: dataTypes.text}, {code: dataTypes.timestamp}]});
        assert.strictEqual(util.inspect(decoded), util.inspect(value));
        //Minimum info string, guessed
        value = {};
        value[types.uuid()] = 0;
        value[types.uuid()] = 2;
        encoded = encoder.encode(value, 'map');
        decoded = encoder.decode(encoded, {code: dataTypes.map, info: [{code: dataTypes.uuid}, {code: dataTypes.double}]});
        assert.strictEqual(util.inspect(decoded), util.inspect(value));
        //full info string
        value = {value1: 1, valueN: -3};
        encoded = encoder.encode(value, 'map<text,int>');
        decoded = encoder.decode(encoded, {code: dataTypes.map, info: [{code: dataTypes.text}, {code: dataTypes.int}]});
        assert.strictEqual(util.inspect(decoded), util.inspect(value));
        //full info typeInfo
        value = {value1: 1, valueN: -33892};
        encoded = encoder.encode(value, {code: dataTypes.map, info: [dataTypes.string, dataTypes.int]});
        decoded = encoder.decode(encoded, {code: dataTypes.map, info: [{code: dataTypes.text}, {code: dataTypes.int}]});
        assert.strictEqual(util.inspect(decoded), util.inspect(value));
      });
      it(util.format('should encode and decode maps with stringified keys for protocol v%d', version), function () {
        let value = {};
        value[new Date(1421756675488)] = 'date1';
        value[new Date(1411756633461)] = 'date2';

        let encoded = encoder.encode(value, {code: dataTypes.map, info: [{code: dataTypes.timestamp}, {code: dataTypes.text}]});
        let decoded = encoder.decode(encoded, {code: dataTypes.map, info: [{code: dataTypes.timestamp}, {code: dataTypes.text}]});
        assert.strictEqual(util.inspect(decoded), util.inspect(value));

        value = {};
        value[101] = 'number1';
        value[102] = 'number2';
        encoded = encoder.encode(value, 'map<int, text>');
        decoded = encoder.decode(encoded, {code: dataTypes.map, info: [{code: dataTypes.int}, {code: dataTypes.text}]});
        assert.strictEqual(util.inspect(decoded), util.inspect(value));

        value = {};
        value[types.Long.fromBits(0x12002001, 0x7f999299)] = 'bigint1';
        value[types.Long.fromBits(0x12002000, 0x7f999299)] = 'bigint2';
        encoded = encoder.encode(value, 'map<bigint, text>');
        decoded = encoder.decode(encoded, {code: dataTypes.map, info: [{code: dataTypes.bigint}, {code: dataTypes.text}]});
        assert.strictEqual(util.inspect(decoded), util.inspect(value));

        value = {};
        value['201'] = 'bigint1_1';
        value['202'] = 'bigint2_1';
        encoded = encoder.encode(value, 'map<bigint, text>');
        decoded = encoder.decode(encoded, {code: dataTypes.map, info: [{code: dataTypes.bigint}, {code: dataTypes.text}]});
        assert.strictEqual(util.inspect(decoded), util.inspect(value));

        value = {};
        value['2d5db74c-c2da-4e59-b5ec-d8ad3d0aefb9'] = 'uuid1';
        value['651b5c17-5357-4764-ae2d-21c409288822'] = 'uuid2';
        encoded = encoder.encode(value, 'map<uuid, text>');
        decoded = encoder.decode(encoded, {code: dataTypes.map, info: [{code: dataTypes.uuid}, {code: dataTypes.text}]});
        assert.strictEqual(util.inspect(decoded), util.inspect(value));

        value = {};
        value['1ab50440-a0ab-11e4-9d01-1dc0e727b460'] = 'timeuuid1';
        value['1820c4d0-a0ab-11e4-9d01-1dc0e727b460'] = 'timeuuid2';
        encoded = encoder.encode(value, 'map<timeuuid, text>');
        decoded = encoder.decode(encoded, {code: dataTypes.map, info: [{code: dataTypes.timeuuid}, {code: dataTypes.text}]});
        assert.strictEqual(util.inspect(decoded), util.inspect(value));

        value = {};
        value['988229782938247303441911118'] = 'varint1';
        value['988229782938247303441911119'] = 'varint2';
        encoded = encoder.encode(value, 'map<varint, text>');
        decoded = encoder.decode(encoded, {code: dataTypes.map, info: [{code: dataTypes.varint}, {code: dataTypes.text}]});
        assert.strictEqual(util.inspect(decoded), util.inspect(value));

        value = {};
        value['12.1'] = 'decimal1';
        value['12.90'] = 'decimal2';
        encoded = encoder.encode(value, 'map<decimal, text>');
        decoded = encoder.decode(encoded, {code: dataTypes.map, info: [{code: dataTypes.decimal}, {code: dataTypes.text}]});
        assert.strictEqual(util.inspect(decoded), util.inspect(value));

        value = {};
        value['127.0.0.1'] = 'inet1';
        value['12.10.10.2'] = 'inet2';
        encoded = encoder.encode(value, 'map<inet, text>');
        decoded = encoder.decode(encoded, {code: dataTypes.map, info: [{code: dataTypes.inet}, {code: dataTypes.text}]});
        assert.strictEqual(util.inspect(decoded), util.inspect(value));

        value = {};
        value['::1'] = 'inet1';
        value['::2233:0:0:b1'] = 'inet2';
        value['aabb::11:2233:4455:6677:88ff'] = 'inet3';
        encoded = encoder.encode(value, 'map<inet, text>');
        decoded = encoder.decode(encoded, {code: dataTypes.map, info: [{code: dataTypes.inet}, {code: dataTypes.text}]});
        assert.strictEqual(util.inspect(decoded), util.inspect(value));

        value = {};
        value['12:59:56'] = 'time1';
        value['15:01:02.1234'] = 'time2';
        value['06:01:02.000000213'] = 'time3';
        encoded = encoder.encode(value, 'map<time, text>');
        decoded = encoder.decode(encoded, {code: dataTypes.map, info: [{code: dataTypes.time}, {code: dataTypes.text}]});
        assert.strictEqual(util.inspect(decoded), util.inspect(value));

        value = {};
        value['2015-01-30'] = 'date1';
        value['1999-11-12'] = 'date2';
        value['-0001-11-12'] = 'date3';
        encoded = encoder.encode(value, 'map<date, text>');
        decoded = encoder.decode(encoded, {code: dataTypes.map, info: [{code: dataTypes.date}, {code: dataTypes.text}]});
        assert.strictEqual(util.inspect(decoded), util.inspect(value));
      });
      it(util.format('should encode and decode list<int> for protocol v%d', version), function () {
        const value = [1, 2, 3, 4];
        const encoded = encoder.encode(value, 'list<int>');
        const decoded = encoder.decode(encoded, {code: dataTypes.list, info: {code: dataTypes.int}});
        assert.strictEqual(util.inspect(decoded), util.inspect(value));
      });
      it(util.format('should encode and decode list<double> for protocol v%d', version), function () {
        const value = [1, 2, 3, 100];
        const encoded = encoder.encode(value, 'list<double>');
        const decoded = encoder.decode(encoded, {code: dataTypes.list, info: {code: dataTypes.double}});
        assert.strictEqual(util.inspect(decoded), util.inspect(value));
      });
      it(util.format('should encode and decode list<double> without hint for protocol v%d', version), function () {
        const value = [1, 2, 3, 100.1];
        const encoded = encoder.encode(value);
        const decoded = encoder.decode(encoded, {code: dataTypes.list, info: {code: dataTypes.double}});
        assert.strictEqual(util.inspect(decoded), util.inspect(value));
      });
      it(util.format('should encode and decode set<text> for protocol v%d', version), function () {
        const value = ['Alex Vause', 'Piper Chapman', '3', '4'];
        let encoded = encoder.encode(value, 'set<text>');
        let decoded = encoder.decode(encoded, {code: dataTypes.set, info: {code: dataTypes.text}});
        assert.strictEqual(util.inspect(decoded), util.inspect(value));
        //with type info
        encoded = encoder.encode(value, {code: dataTypes.set, info: {code: dataTypes.text}});
        decoded = encoder.decode(encoded, {code: dataTypes.set, info: {code: dataTypes.text}});
        assert.strictEqual(util.inspect(decoded), util.inspect(value));
      });
      it(util.format('should encode and decode list<float> with typeInfo for protocol v%d', version), function () {
        const value = [1.1122000217437744, 2.212209939956665, 3.3999900817871094, 4.412120819091797, -1000, 1];
        const encoded = encoder.encode(value, {code: dataTypes.list, info: {code: dataTypes.float}});
        const decoded = encoder.decode(encoded, {code: dataTypes.list, info: {code: dataTypes.float}});
        assert.strictEqual(util.inspect(decoded), util.inspect(value));
      });
      it(util.format('should encode/decode ES6 Set as maps for protocol v%d', version), function () {
        if (typeof Set !== 'function') {
          //Set not supported in Node.js runtime
          return;
        }
        // eslint-disable-next-line no-undef
        const Es6Set = Set;
        const encoder = new Encoder(version, { encoding: { set: Es6Set}});
        let m = new Es6Set(['k1', 'k2', 'k3']);
        let encoded = encoder.encode(m, 'set<text>');
        if (version === 2) {
          assert.strictEqual(encoded.toString('hex'), '000300026b3100026b3200026b33');
        }
        let decoded = encoder.decode(encoded, {code: dataTypes.set, info: {code: dataTypes.text}});
        helper.assertInstanceOf(decoded, Es6Set);
        assert.strictEqual(decoded.toString(), m.toString());

        m = new Es6Set([1, 2, 1000]);
        encoded = encoder.encode(m, 'set<int>');
        if (version === 2) {
          assert.strictEqual(encoded.toString('hex'), '00030004000000010004000000020004000003e8');
        }
        decoded = encoder.decode(encoded, {code: dataTypes.set, info: {code: dataTypes.text}});
        assert.strictEqual(decoded.toString(), m.toString());
      });
      it(util.format('should encode/decode Map polyfills as maps for protocol v%d', version), function () {
        const encoder = new Encoder(version, { encoding: { map: helper.Map}});
        let m = new helper.Map();
        m.set('k1', 'v1');
        m.set('k2', 'v2');
        let encoded = encoder.encode(m, 'map<text,text>');
        if (version === 2) {
          assert.strictEqual(encoded.toString('hex'), '000200026b310002763100026b3200027632');
        }
        let decoded = encoder.decode(encoded, {code: dataTypes.map, info: [{code: dataTypes.text}, {code: dataTypes.text}]});
        helper.assertInstanceOf(decoded, helper.Map);
        assert.strictEqual(decoded.arr.toString(), m.arr.toString());

        m = new helper.Map();
        m.set('k1', 1);
        m.set('k2', 2);
        m.set('k3', 3);
        encoded = encoder.encode(m, 'map<text,int>');
        if (version === 2) {
          assert.strictEqual(encoded.toString('hex'), '000300026b3100040000000100026b3200040000000200026b33000400000003');
        }
        decoded = encoder.decode(encoded, {code: dataTypes.map, info: [{code: dataTypes.text}, {code: dataTypes.int}]});
        assert.strictEqual(decoded.arr.toString(), m.arr.toString());
      });
      it(util.format('should encode/decode ES6 Map as maps for protocol v%d', version), function () {
        function getValues(m) {
          const arr = [];
          m.forEach(function (val, key) {
            arr.push([key, val]);
          });
          return arr.toString();
        }
        // eslint-disable-next-line no-undef
        const Es6Map = Map;
        const encoder = new Encoder(version, { encoding: { map: Es6Map}});
        let m = new Es6Map();
        m.set('k1', 'v1');
        m.set('k2', 'v2');
        let encoded = encoder.encode(m, 'map<text,text>');
        if (version === 2) {
          assert.strictEqual(encoded.toString('hex'), '000200026b310002763100026b3200027632');
        }
        let decoded = encoder.decode(encoded, {code: dataTypes.map, info: [{code: dataTypes.text}, {code: dataTypes.text}]});
        helper.assertInstanceOf(decoded, Es6Map);
        assert.strictEqual(getValues(decoded), getValues(m));

        m = new Es6Map();
        m.set('k1', 1);
        m.set('k2', 2);
        m.set('k3', 3);
        encoded = encoder.encode(m, 'map<text,int>');
        if (version === 2) {
          assert.strictEqual(encoded.toString('hex'), '000300026b3100040000000100026b3200040000000200026b33000400000003');
        }
        decoded = encoder.decode(encoded, {code: dataTypes.map, info: [{code: dataTypes.text}, {code: dataTypes.int}]});
        assert.strictEqual(getValues(decoded), getValues(m));

        m = new Es6Map();
        m.set(new Date('2005-08-05'), 10);
        m.set(new Date('2010-04-29'), 2);
        encoded = encoder.encode(m, 'map<timestamp,int>');
        decoded = encoder.decode(encoded, {code: dataTypes.map, info: [{code: dataTypes.timestamp}, {code: dataTypes.int}]});
        assert.strictEqual(getValues(decoded), getValues(m));
      });
      it(util.format('should encode/decode Set polyfills as maps for protocol v%d', version), function () {
        const encoder = new Encoder(version, { encoding: { set: helper.Set}});
        let m = new helper.Set(['k1', 'k2', 'k3']);
        let encoded = encoder.encode(m, 'set<text>');
        if (version === 2) {
          assert.strictEqual(encoded.toString('hex'), '000300026b3100026b3200026b33');
        }
        let decoded = encoder.decode(encoded, {code: dataTypes.set, info: {code: dataTypes.text}});
        helper.assertInstanceOf(decoded, helper.Set);
        assert.strictEqual(decoded.toString(), m.toString());

        m = new helper.Set([1, 2, 1000]);
        encoded = encoder.encode(m, 'set<int>');
        if (version === 2) {
          assert.strictEqual(encoded.toString('hex'), '00030004000000010004000000020004000003e8');
        }
        decoded = encoder.decode(encoded, {code: dataTypes.set, info: {code: dataTypes.int}});
        assert.strictEqual(decoded.toString(), m.toString());
      });
    });
    it('should encode/decode udts', function () {
      const encoder = new Encoder(3, {});
      const type = { code: dataTypes.udt, info: { fields:[
        {name: 'alias', type:{code:dataTypes.text}},
        {name: 'number', type:{code:dataTypes.text}}] }};
      const encoded = encoder.encode({ alias: 'zeta'}, type);
      const decoded = encoder.decode(encoded, type);
      assert.strictEqual(decoded['alias'], 'zeta');
      assert.strictEqual(decoded['number'], null);
    });
    it('should encode/decode nested collections', function () {
      const encoder = new Encoder(3, {});
      const type = { code: dataTypes.map, info: [{code: dataTypes.text}, {code: dataTypes.set, info: {code: dataTypes.text}}]};
      const encoded = encoder.encode({ key1: ['first', 'second', 'third'], key2: ['2-first']}, type);
      const decoded = encoder.decode(encoded, type);
      assert.ok(decoded.key1);
      assert.strictEqual(decoded.key1.length, 3);
      assert.strictEqual(decoded.key1[0], 'first');
      assert.strictEqual(decoded.key1[1], 'second');
      assert.strictEqual(decoded.key1[2], 'third');
      assert.ok(decoded.key2);
      assert.strictEqual(decoded.key2.length, 1);
      assert.strictEqual(decoded.key2[0], '2-first');
    });
    it('should encode/decode tuples', function () {
      const encoder = new Encoder(3, {});
      const type = { code: dataTypes.tuple, info: [ { code: dataTypes.text}, { code: dataTypes.timestamp }]};
      const encoded = encoder.encode(new types.Tuple('one', new Date(1429259123607)), type);
      const decoded = encoder.decode(encoded, type);
      assert.strictEqual(decoded.length, 2);
      assert.strictEqual(decoded.get(0), 'one');
      assert.strictEqual(decoded.get(1).getTime(), 1429259123607);
    });
    it('should encode/decode LocalDate as date', function () {
      const encoder = new Encoder(4, {});
      const type = {code: dataTypes.date};

      const year1day1 = new Date(Date.UTC(1970, 0, 1));
      year1day1.setUTCFullYear(1);

      const year0day1 = new Date(Date.UTC(1970, 0, 1));
      year0day1.setUTCFullYear(0);

      const dates = [
        // At epoch.
        {ldate: new types.LocalDate(1970, 1, 1), string: '1970-01-01', date: new Date(Date.UTC(1970, 0, 1))},
        // 10 days after epoch.
        {ldate: new types.LocalDate(1970, 1, 11), string: '1970-01-11', date: new Date(Date.UTC(1970, 0, 11))},
        // -10 days from epoch.
        {ldate: new types.LocalDate(1969, 12, 22), string: '1969-12-22', date: new Date(Date.UTC(1969, 11, 22))},
        // Year after 0.
        {ldate: new types.LocalDate(1, 1, 1), string: '0001-01-01', date: year1day1},
        // 0th year.
        {ldate: new types.LocalDate(0, 1, 1), string: '0000-01-01', date: year0day1},
        // Year before 0.
        {ldate: new types.LocalDate(-1, 1, 1), string: '-0001-01-01', date: new Date(Date.UTC(-1, 0, 1))},
        // Minimum possible ES5 date.
        {ldate: new types.LocalDate(-271821, 4, 20), string: '-271821-04-20', date: new Date(Date.UTC(-271821, 3, 20))},
        // Maximum possible ES5 date.
        {ldate: new types.LocalDate(275760, 9, 13), string: '275760-09-13', date: new Date(Date.UTC(275760, 8, 13))},
        // Minimum possible C* date.
        {ldate: new types.LocalDate(-2147483648), string: '-2147483648', date: new Date(NaN)},
        // Maximum possible C* date.
        {ldate: new types.LocalDate(2147483647), string: '2147483647', date: new Date(NaN)}
      ];

      dates.forEach(function(item) {
        const encoded = encoder.encode(item.ldate, type);
        const decoded = encoder.decode(encoded, type);
        helper.assertInstanceOf(decoded, types.LocalDate);
        assert.ok(decoded.equals(item.ldate));
        assert.strictEqual(decoded.toString(), item.string, "String mismatch for " + item.date);
        if(isNaN(item.date.getTime())) {
          assert.ok(isNaN(decoded.date.getTime()));
        }
        else {
          assert.equal(decoded.date.getTime(), item.date.getTime(), decoded.date + " != " + item.date);
        }
      });
    });
    it('should refuse to encode invalid values as LocalDate.', function () {
      const encoder = new Encoder(4, {});
      const type = {code: dataTypes.date};
      // Non Date/String/LocalDate
      assert.throws(function () { encoder.encode(23.0, type);}, TypeError);
      assert.throws(function () { encoder.encode('zzz', type);}, TypeError);
      assert.throws(function () { encoder.encode('', type);}, TypeError);
    });
    it('should encode/decode LocalTime as time', function () {
      const encoder = new Encoder(3, {});
      const type = {code: dataTypes.time};
      /* eslint-disable no-multi-spaces */
      [
        //Long value         |     string representation
        ['2000000501',             '00:00:02.000000501'],
        ['0',                      '00:00:00'],
        ['3600000006001',          '01:00:00.000006001'],
        ['61000000000',            '00:01:01'],
        ['610000136000',           '00:10:10.000136'],
        ['52171800000000',         '14:29:31.8'],
        ['52171800600000',         '14:29:31.8006']
      ].forEach(function (item) {
        const encoded = encoder.encode(new types.LocalTime(types.Long.fromString(item[0])), type);
        const decoded = encoder.decode(encoded, type);
        helper.assertInstanceOf(decoded, types.LocalTime);
        assert.strictEqual(decoded.toString(), item[1]);
      });
      /* eslint-enable no-multi-spaces */
    });
    it('should refuse to encode invalid values as LocalTime.', function () {
      const encoder = new Encoder(4, {});
      const type = {code: dataTypes.time};
      // Negative value string.
      assert.throws(function () { encoder.encode('-1:00:00', type);}, TypeError);
      // Non string/LocalTime value.
      assert.throws(function () { encoder.encode(23.0, type);}, TypeError);
    });
  });
  describe('#encode()', function () {
    it('should return null when value is null', function () {
      const encoder = new Encoder(2, {});
      assert.strictEqual(encoder.encode(null), null);
    });
    it('should return unset when value is unset', function () {
      const encoder = new Encoder(4, {});
      assert.strictEqual(encoder.encode(types.unset), types.unset);
    });
    it('should return null when value is undefined', function () {
      const encoder = new Encoder(2, {});
      assert.strictEqual(encoder.encode(undefined), null);
    });
    it('should return unset when value is undefined and flag set', function () {
      const encoder = new Encoder(4, { encoding: { useUndefinedAsUnset: true}});
      assert.strictEqual(encoder.encode(undefined), types.unset);
    });
    it('should throw TypeError when value is unset with low protocol version', function () {
      const encoder = new Encoder(2, {});
      assert.throws(function () {
        encoder.encode(types.unset);
      }, TypeError);
    });
    it('should return null when value is undefined and flag set with low protocol version', function () {
      const encoder = new Encoder(2, { encoding: { useUndefinedAsUnset: true}});
      assert.strictEqual(encoder.encode(undefined), null);
    });
    it('should decode 0-length map values, v2', function () {
      const encoder = new Encoder(2, {});
      const buffer = utils.allocBufferFromString('000100046b6579310000', 'hex');
      const value = encoder.decode(buffer,
        { code: types.dataTypes.map, info: [ { code: types.dataTypes.text }, { code: types.dataTypes.text } ]});
      assert.ok(value);
      assert.deepEqual(Object.keys(value), ['key1']);
      assert.strictEqual(value['key1'], '');
    });
    it('should decode 0-length map values, v3', function () {
      const encoder = new Encoder(3, {});
      const buffer = utils.allocBufferFromString('00000001000000046b65793100000000', 'hex');
      const value = encoder.decode(buffer,
        { code: types.dataTypes.map, info: [ { code: types.dataTypes.text }, { code: types.dataTypes.text } ]});
      assert.ok(value);
      assert.deepEqual(Object.keys(value), ['key1']);
      assert.strictEqual(value['key1'], '');
    });
    it('should decode null map values', function () {
      // technically this should not be possible as nulls are not allowed in collections.
      // at a protocol level this is only possible with v3+ as v2 uses unsigned short for collection element size.
      const encoder = new Encoder(3, {});
      const buffer = utils.allocBufferFromString('00000001000000046b657931FFFFFFFF', 'hex');
      const value = encoder.decode(buffer,
        { code: types.dataTypes.map, info: [ { code: types.dataTypes.text }, { code: types.dataTypes.text } ]});
      assert.ok(value);
      assert.deepEqual(Object.keys(value), ['key1']);
      assert.strictEqual(value['key1'], null);
    });
  });
  describe('#setRoutingKey()', function () {
    const encoder = new Encoder(2, {});
    it('should concat Array of buffers in the correct format',function () {
      /** @type {QueryOptions} */
      let options = {
        //Its an array of 3 values
        /** @type {Array|Buffer} */
        routingKey: [utils.allocBufferFromArray([1]), utils.allocBufferFromArray([2]), utils.allocBufferFromArray([3, 3])]
      };
      encoder.setRoutingKey([1, 'text'], options);
      assert.ok(options.routingKey);
      //The routingKey should have the form: [2-byte-length] + key + [0]
      // eslint-disable-next-line no-useless-concat
      assert.strictEqual(options.routingKey.toString('hex'), '00010100' + '00010200' + '0002030300');

      options = {
        //Its an array of 1 value
        routingKey: [utils.allocBufferFromArray([1])]
      };
      encoder.setRoutingKey([], options);
      //the result should be a single value
      assert.strictEqual(options.routingKey.toString('hex'), '01');
    });
    it('should not affect Buffer routing keys', function () {
      /** @type {QueryOptions} */
      let options = {
        routingKey: utils.allocBufferFromArray([1, 2, 3, 4])
      };
      const initialRoutingKey = options.routingKey.toString('hex');
      encoder.setRoutingKey([1, 'text'], options);
      assert.strictEqual(options.routingKey.toString('hex'), initialRoutingKey);

      options = {
        routingIndexes: [1],
        routingKey: utils.allocBufferFromArray([1, 2, 3, 4])
      };
      encoder.setRoutingKey([1, 'text'], options);
      //The routing key should take precedence over routingIndexes
      assert.strictEqual(options.routingKey.toString('hex'), initialRoutingKey);
    });
    it('should build routing key based on routingIndexes', function () {
      /** @type {QueryOptions} */
      let options = {
        hints: ['int'],
        routingIndexes: [0]
      };
      encoder.setRoutingKey([1], options);
      assert.strictEqual(options.routingKey.toString('hex'), '00000001');

      options = {
        hints: ['int', 'string', 'int'],
        routingIndexes: [0, 2]
      };
      encoder.setRoutingKey([1, 'yeah', 2], options);
      //length1 + buffer1 + 0 + length2 + buffer2 + 0
      // eslint-disable-next-line no-useless-concat
      assert.strictEqual(options.routingKey.toString('hex'), '0004' + '00000001' + '00' + '0004' + '00000002' + '00');

      options = {
        //less hints
        hints: ['int'],
        routingIndexes: [0, 2]
      };
      encoder.setRoutingKey([1, 'yeah', utils.allocBufferFromArray([1, 1, 1, 1])], options);
      //length1 + buffer1 + 0 + length2 + buffer2 + 0
      // eslint-disable-next-line no-useless-concat
      assert.strictEqual(options.routingKey.toString('hex'), '0004' + '00000001' + '00' + '0004' + '01010101' + '00');
      options = {
        //no hints
        routingIndexes: [1, 2]
      };
      encoder.setRoutingKey([1, 'yeah', utils.allocBufferFromArray([1, 1, 1, 1])], options);
      //length1 + buffer1 + 0 + length2 + buffer2 + 0
      // eslint-disable-next-line no-useless-concat
      assert.strictEqual(options.routingKey.toString('hex'), '0004' + utils.allocBufferFromString('yeah').toString('hex') + '00' + '0004' + '01010101' + '00');
    });
    it('should allow undefined routingIndexes', function () {
      /** @type {QueryOptions} */
      const options = {
        hints: ['int', 'text'],
        routingIndexes: [0, null, 2]
      };
      encoder.setRoutingKey([1], options);
      assert.strictEqual(options.routingKey, null);
    });
    it('should allow null or undefined routingKey parts', function () {
      /** @type {QueryOptions} */
      const options = {
        routingKey: [utils.allocBufferFromArray([0]), null, utils.allocBufferFromArray([1])]
      };
      encoder.setRoutingKey([], options);
      assert.strictEqual(options.routingKey, null);
      options.routingKey = [utils.allocBufferFromArray([0]), undefined, utils.allocBufferFromArray([1])];
      encoder.setRoutingKey([], options);
      assert.strictEqual(options.routingKey, null);
    });
    it('should throw if the type could not be encoded', function () {
      assert.throws(function () {
        /** @type {QueryOptions} */
        const options = {
          routingIndexes: [0]
        };
        encoder.setRoutingKey([{a: 1}], options);
      }, TypeError);
      assert.throws(function () {
        /** @type {QueryOptions} */
        const options = {
          hints: ['int'],
          routingIndexes: [0]
        };
        encoder.setRoutingKey(['this is text'], options);
      }, TypeError);
    });
  });
  describe('#parseFqTypeName()', function () {
    it('should parse single type names', function () {
      const encoder = new Encoder(2, {});
      let type = encoder.parseFqTypeName('org.apache.cassandra.db.marshal.Int32Type');
      assert.strictEqual(dataTypes.int, type.code);
      type = encoder.parseFqTypeName('org.apache.cassandra.db.marshal.UUIDType');
      assert.strictEqual(dataTypes.uuid, type.code);
      type = encoder.parseFqTypeName('org.apache.cassandra.db.marshal.UTF8Type');
      assert.strictEqual(dataTypes.varchar, type.code);
      type = encoder.parseFqTypeName('org.apache.cassandra.db.marshal.BytesType');
      assert.strictEqual(dataTypes.blob, type.code);
      type = encoder.parseFqTypeName('org.apache.cassandra.db.marshal.FloatType');
      assert.strictEqual(dataTypes.float, type.code);
      type = encoder.parseFqTypeName('org.apache.cassandra.db.marshal.DoubleType');
      assert.strictEqual(dataTypes.double, type.code);
      type = encoder.parseFqTypeName('org.apache.cassandra.db.marshal.BooleanType');
      assert.strictEqual(dataTypes.boolean, type.code);
      type = encoder.parseFqTypeName('org.apache.cassandra.db.marshal.InetAddressType');
      assert.strictEqual(dataTypes.inet, type.code);
      type = encoder.parseFqTypeName('org.apache.cassandra.db.marshal.DateType');
      assert.strictEqual(dataTypes.timestamp, type.code);
      type = encoder.parseFqTypeName('org.apache.cassandra.db.marshal.TimestampType');
      assert.strictEqual(dataTypes.timestamp, type.code);
      type = encoder.parseFqTypeName('org.apache.cassandra.db.marshal.LongType');
      assert.strictEqual(dataTypes.bigint, type.code);
      type = encoder.parseFqTypeName('org.apache.cassandra.db.marshal.DecimalType');
      assert.strictEqual(dataTypes.decimal, type.code);
      type = encoder.parseFqTypeName('org.apache.cassandra.db.marshal.IntegerType');
      assert.strictEqual(dataTypes.varint, type.code);
      type = encoder.parseFqTypeName('org.apache.cassandra.db.marshal.CounterColumnType');
      assert.strictEqual(dataTypes.counter, type.code);
      type = encoder.parseFqTypeName('org.apache.cassandra.db.marshal.TimeUUIDType');
      assert.strictEqual(dataTypes.timeuuid, type.code);
      type = encoder.parseFqTypeName('org.apache.cassandra.db.marshal.AsciiType');
      assert.strictEqual(dataTypes.ascii, type.code);
    });
    it('should parse complex type names', function () {
      const encoder = new Encoder(2, {});
      let type = encoder.parseFqTypeName('org.apache.cassandra.db.marshal.ListType(org.apache.cassandra.db.marshal.Int32Type)');
      assert.strictEqual(dataTypes.list, type.code);
      assert.ok(type.info);
      assert.strictEqual(dataTypes.int, type.info.code);

      type = encoder.parseFqTypeName('org.apache.cassandra.db.marshal.SetType(org.apache.cassandra.db.marshal.UUIDType)');
      assert.strictEqual(dataTypes.set, type.code);
      assert.ok(type.info);
      assert.strictEqual(dataTypes.uuid, type.info.code);

      type = encoder.parseFqTypeName('org.apache.cassandra.db.marshal.SetType(org.apache.cassandra.db.marshal.TimeUUIDType)');
      assert.strictEqual(dataTypes.set, type.code);
      assert.ok(type.info);
      assert.strictEqual(dataTypes.timeuuid, type.info.code);

      type = encoder.parseFqTypeName('org.apache.cassandra.db.marshal.MapType(org.apache.cassandra.db.marshal.UTF8Type,org.apache.cassandra.db.marshal.LongType)');
      assert.strictEqual(dataTypes.map, type.code);
      assert.ok(util.isArray(type.info));
      assert.strictEqual(dataTypes.varchar, type.info[0].code);
      assert.strictEqual(dataTypes.bigint, type.info[1].code);

      type = encoder.parseFqTypeName('org.apache.cassandra.db.marshal.TupleType(org.apache.cassandra.db.marshal.UTF8Type,org.apache.cassandra.db.marshal.Int32Type)');
      assert.strictEqual(dataTypes.tuple, type.code);
      assert.ok(util.isArray(type.info));
      assert.strictEqual(dataTypes.varchar, type.info[0].code);
      assert.strictEqual(dataTypes.int, type.info[1].code);
    });
    it('should parse frozen types', function () {
      const encoder = new Encoder(2, {});
      let type = encoder.parseFqTypeName('org.apache.cassandra.db.marshal.FrozenType(org.apache.cassandra.db.marshal.ListType(org.apache.cassandra.db.marshal.TimeUUIDType))');
      assert.strictEqual(dataTypes.list, type.code);
      assert.ok(type.info);
      assert.strictEqual(dataTypes.timeuuid, type.info.code);

      type = encoder.parseFqTypeName('org.apache.cassandra.db.marshal.MapType(org.apache.cassandra.db.marshal.UTF8Type,org.apache.cassandra.db.marshal.FrozenType(org.apache.cassandra.db.marshal.ListType(org.apache.cassandra.db.marshal.Int32Type)))');
      assert.strictEqual(dataTypes.map, type.code);
      assert.ok(util.isArray(type.info));
      assert.strictEqual(dataTypes.varchar, type.info[0].code);
      assert.strictEqual(dataTypes.list, type.info[1].code);
      const subType = type.info[1].info;
      assert.ok(subType);
      assert.strictEqual(dataTypes.int, subType.code);
    });
    it('should parse udt types', function () {
      const encoder = new Encoder(2, {});
      const typeText =
        'org.apache.cassandra.db.marshal.UserType(' +
        'tester,70686f6e65,616c696173:org.apache.cassandra.db.marshal.UTF8Type,6e756d626572:org.apache.cassandra.db.marshal.UTF8Type' +
        ')';
      const dataType = encoder.parseFqTypeName(typeText);
      assert.strictEqual(dataTypes.udt, dataType.code);
      //Udt name
      assert.ok(dataType.info);
      assert.strictEqual('phone', dataType.info.name);
      assert.strictEqual(2, dataType.info.fields.length);
      assert.strictEqual('alias', dataType.info.fields[0].name);
      assert.strictEqual(dataTypes.varchar, dataType.info.fields[0].type.code);
      assert.strictEqual('number', dataType.info.fields[1].name);
      assert.strictEqual(dataTypes.varchar, dataType.info.fields[1].type.code);
    });
    it('should parse nested udt types', function () {
      const encoder = new Encoder(2, {});
      const typeText =
        'org.apache.cassandra.db.marshal.UserType(' +
        'tester,' +
        '61646472657373,' +
        '737472656574:org.apache.cassandra.db.marshal.UTF8Type,' +
        '5a4950:org.apache.cassandra.db.marshal.Int32Type,' +
        '70686f6e6573:org.apache.cassandra.db.marshal.SetType(' +
        'org.apache.cassandra.db.marshal.UserType(' +
        'tester,' +
        '70686f6e65,' +
        '616c696173:org.apache.cassandra.db.marshal.UTF8Type,' +
        '6e756d626572:org.apache.cassandra.db.marshal.UTF8Type))' +
        ')';
      const dataType = encoder.parseFqTypeName(typeText);
      assert.strictEqual(dataTypes.udt, dataType.code);
      assert.strictEqual('address', dataType.info.name);
      assert.strictEqual('tester', dataType.info.keyspace);
      const subTypes = dataType.info.fields;
      assert.strictEqual(3, subTypes.length);
      assert.strictEqual('street,ZIP,phones', subTypes.map(function (f) {return f.name;}).join(','));
      assert.strictEqual(dataTypes.varchar, subTypes[0].type.code);
      assert.strictEqual(dataTypes.set, subTypes[2].type.code);
      //field name
      assert.strictEqual('phones', subTypes[2].name);

      const phonesSubType = subTypes[2].type.info;
      assert.strictEqual(dataTypes.udt, phonesSubType.code);
      assert.strictEqual('phone', phonesSubType.info.name);
      assert.strictEqual('tester', phonesSubType.info.keyspace);
      assert.strictEqual(2, phonesSubType.info.fields.length);
      assert.strictEqual('alias', phonesSubType.info.fields[0].name);
      assert.strictEqual('number', phonesSubType.info.fields[1].name);
    });
  });
  describe('#parseTypeName()', function () {
    function throwIfCalled() {
      throw new Error('This function should not be called');
    }
    it('should parse single type names', function (done) {
      const encoder = new Encoder(4, {});
      /* eslint-disable no-multi-spaces */
      const items = [
        ['int',        dataTypes.int],
        ['uuid',       dataTypes.uuid],
        ['text',       dataTypes.text],
        ['varchar',    dataTypes.varchar],
        ['blob',       dataTypes.blob],
        ['float',      dataTypes.float],
        ['double',     dataTypes.double],
        ['boolean',    dataTypes.boolean],
        ['inet',       dataTypes.inet],
        ['timestamp',  dataTypes.timestamp],
        ['bigint',     dataTypes.bigint],
        ['decimal',    dataTypes.decimal],
        ['varint',     dataTypes.varint],
        ['counter',    dataTypes.counter],
        ['timeuuid',   dataTypes.timeuuid],
        ['ascii',      dataTypes.ascii]
      ];
      /* eslint-enable no-multi-spaces */
      utils.eachSeries(items, function eachCb(item, next) {
        encoder.parseTypeName('ks1', item[0], 0, null, throwIfCalled, function (err, dataType) {
          assert.ifError(err);
          assert.ok(dataType);
          assert.strictEqual(dataType.code, item[1]);
          next();
        });
      }, done);
    });
    it('should parse complex type names', function (done) {
      const encoder = new Encoder(4, {});
      const items = [
        ['list<int>', dataTypes.list, dataTypes.int],
        ['set<uuid>', dataTypes.set, dataTypes.uuid],
        ['set<timeuuid>', dataTypes.set, dataTypes.timeuuid],
        ['map<varchar,bigint>', dataTypes.map, [dataTypes.varchar, dataTypes.bigint]],
        ['tuple<varchar,int>', dataTypes.tuple, [dataTypes.varchar, dataTypes.int]],
        ['frozen<list<timeuuid>>', dataTypes.list, dataTypes.timeuuid],
        ['map<text,frozen<list<int>>>', dataTypes.map, [dataTypes.text, dataTypes.list]]
      ];
      utils.eachSeries(items, function eachCb(item, next) {
        encoder.parseTypeName('ks1', item[0], 0, null, throwIfCalled, function (err, dataType) {
          assert.ifError(err);
          assert.ok(dataType);
          assert.strictEqual(dataType.code, item[1]);
          assert.notEqual(dataType.info, null);
          if (util.isArray(item[2])) {
            assert.strictEqual(dataType.info.length, item[2].length);
            dataType.info.forEach(function (childType, i) {
              assert.strictEqual(childType.code, item[2][i]);
            });
          }
          else {
            assert.strictEqual(dataType.info.code, item[2]);
          }
          next();
        });
      }, done);
    });
    it('should parse nested subtypes', function (done) {
      const encoder = new Encoder(4, {});
      utils.series([
        function (next) {
          const name = 'map<text,frozen<list<frozen<map<text,frozen<list<int>>>>>>>';
          encoder.parseTypeName('ks1', name, 0, null, throwIfCalled, function (err, type) {
            assert.ifError(err);
            assert.ok(type);
            assert.strictEqual(type.code, dataTypes.map);
            assert.strictEqual(type.info[0].code, dataTypes.text);
            assert.strictEqual(type.info[1].code, dataTypes.list);
            const subType1 = type.info[1];
            assert.strictEqual(subType1.info.code, dataTypes.map);
            const subType2 = subType1.info.info[1];
            assert.strictEqual(subType2.code, dataTypes.list);
            assert.strictEqual(subType2.info.code, dataTypes.int);
            next();
          });
        }
      ], done);
    });
    it('should parse udts', function (done) {
      const encoder = new Encoder(4, {});
      utils.series([
        function (next) {
          let called = 0;
          function udtResolver(ks, udtName, callback) {
            assert.strictEqual(ks, 'ks2');
            assert.strictEqual(udtName, 'address');
            called++;
            setImmediate(function () {
              callback(null, 'udt info dummy');
            });
          }
          const name = 'frozen<address>';
          encoder.parseTypeName('ks2', name, 0, null, udtResolver, function (err, type) {
            assert.ifError(err);
            assert.ok(type);
            assert.strictEqual(type.code, dataTypes.udt);
            assert.strictEqual(type.options.frozen, true);
            assert.strictEqual(called, 1);
            next();
          });
        },
        function (next) {
          let called = 0;
          function udtResolver(ks, udtName, callback) {
            assert.strictEqual(ks, 'ks2');
            assert.strictEqual(udtName, 'address');
            called++;
            setImmediate(function () {
              callback(null, 'udt info dummy');
            });
          }
          const name = 'address';
          encoder.parseTypeName('ks2', name, 0, null, udtResolver, function (err, type) {
            assert.ifError(err);
            assert.ok(type);
            assert.strictEqual(type.code, dataTypes.udt);
            assert.strictEqual(type.options.frozen, false);
            assert.strictEqual(called, 1);
            next();
          });
        }
      ], done);
    });
    it('should parse quoted udts', function (done) {
      const encoder = new Encoder(4, {});
      utils.series([
        function (next) {
          let called = 0;
          function udtResolver(ks, udtName, callback) {
            assert.strictEqual(ks, 'ks2');
            assert.strictEqual(udtName, 'PHONE');
            called++;
            setImmediate(function () {
              callback(null, 'udt info dummy');
            });
          }
          const name = 'frozen<"PHONE">';
          encoder.parseTypeName('ks2', name, 0, null, udtResolver, function (err, type) {
            assert.ifError(err);
            assert.ok(type);
            assert.strictEqual(type.code, dataTypes.udt);
            assert.strictEqual(type.options.frozen, true);
            assert.strictEqual(called, 1);
            next();
          });
        },
        function (next) {
          let called = 0;
          function udtResolver(ks, udtName, callback) {
            assert.strictEqual(ks, 'ks2');
            assert.strictEqual(udtName, 'PhoNe');
            called++;
            setImmediate(function () {
              callback(null, 'udt info dummy');
            });
          }
          const name = '"PhoNe"';
          encoder.parseTypeName('ks2', name, 0, null, udtResolver, function (err, type) {
            assert.ifError(err);
            assert.ok(type);
            assert.strictEqual(type.code, dataTypes.udt);
            assert.strictEqual(type.options.frozen, false);
            assert.strictEqual(called, 1);
            next();
          });
        }
      ], done);
    });
    it('should callback with TypeError when not found', function (done) {
      const encoder = new Encoder(4, {});
      let called = 0;
      function udtResolver(k, u, callback) {
        called++;
        setImmediate(function () {
          callback(null, null);
        });
      }
      encoder.parseTypeName('ks2', 'WHATEVER', 0, null, udtResolver, function (err, type) {
        helper.assertInstanceOf(err, TypeError);
        assert.ok(!type);
        assert.strictEqual(called, 1);
        done();
      });
    });
    it('should callback with the same error if udtResolver fails', function (done) {
      const encoder = new Encoder(4, {});
      let called = 0;
      const testError = new Error('Test error');
      function udtResolver(k, u, callback) {
        called++;
        setImmediate(function () {
          callback(testError);
        });
      }
      encoder.parseTypeName('ks2', 'WHATEVER', 0, null, udtResolver, function (err, type) {
        assert.strictEqual(err, testError);
        assert.ok(!type);
        assert.strictEqual(called, 1);
        done();
      });
    });
  });
  describe('#parseKeyTypes', function () {
    const encoder = new Encoder(1, {});
    it('should parse single type', function () {
      let value = 'org.apache.cassandra.db.marshal.UTF8Type';
      let result = encoder.parseKeyTypes(value);
      assert.strictEqual(result.types.length, 1);
      assert.strictEqual(result.types[0].code, types.dataTypes.varchar);
      value = 'org.apache.cassandra.db.marshal.TimeUUIDType';
      result = encoder.parseKeyTypes(value);
      assert.strictEqual(result.types.length, 1);
      assert.strictEqual(result.types[0].code, types.dataTypes.timeuuid);
      assert.strictEqual(result.isComposite, false);
      assert.strictEqual(result.hasCollections, false);
    });
    it('should parse composites', function () {
      const value = 'org.apache.cassandra.db.marshal.CompositeType(org.apache.cassandra.db.marshal.Int32Type,org.apache.cassandra.db.marshal.UTF8Type)';
      const result = encoder.parseKeyTypes(value);
      assert.strictEqual(result.types.length, 2);
      assert.strictEqual(result.types[0].code, types.dataTypes.int);
      assert.strictEqual(result.types[1].code, types.dataTypes.varchar);
      assert.strictEqual(result.isComposite, true);
      assert.strictEqual(result.hasCollections, false);
    });
    it('should parse composites with collection types', function () {
      const value = 'org.apache.cassandra.db.marshal.CompositeType(org.apache.cassandra.db.marshal.UTF8Type,org.apache.cassandra.db.marshal.Int32Type,org.apache.cassandra.db.marshal.ColumnToCollectionType(6c6973745f73616d706c65:org.apache.cassandra.db.marshal.ListType(org.apache.cassandra.db.marshal.Int32Type),6d61705f73616d706c65:org.apache.cassandra.db.marshal.MapType(org.apache.cassandra.db.marshal.Int32Type,org.apache.cassandra.db.marshal.Int32Type)))';
      const result = encoder.parseKeyTypes(value);
      assert.strictEqual(result.types.length, 4);
      assert.strictEqual(result.types[0].code, types.dataTypes.varchar);
      assert.strictEqual(result.types[1].code, types.dataTypes.int);
      assert.strictEqual(result.types[2].code, types.dataTypes.list);
      assert.strictEqual(result.types[3].code, types.dataTypes.map);
    });
  });
  describe('constructor', function () {
    it('should define instance members', function () {
      const encoder = new Encoder(4, {});
      assert.strictEqual(typeof encoder.encodeBlob, 'function');
      assert.strictEqual(typeof encoder.decodeBlob, 'function');
      assert.strictEqual(typeof encoder.protocolVersion, 'number');
    });
  });
  describe('prototype', function () {
    it('should only expose encode() and decode() functions', function () {
<<<<<<< HEAD
      //noinspection JSUnresolvedVariable
      var keys = Object.keys(Encoder.prototype);
      assert.deepEqual(keys, ['decode', 'encode', 'baseDecode', 'baseEncode']);
=======
      const keys = Object.keys(Encoder.prototype);
      assert.deepEqual(keys, ['decode', 'encode']);
>>>>>>> cf4ac7f9
      keys.forEach(function (k) {
        assert.strictEqual(typeof Encoder.prototype[k], 'function');
      });
    });
  });
});<|MERGE_RESOLUTION|>--- conflicted
+++ resolved
@@ -9,19 +9,12 @@
 const util = require('util');
 const utils = require('../../lib/utils');
 
-<<<<<<< HEAD
-var Encoder = require('../../lib/encoder');
-var types = require('../../lib/types');
-var dataTypes = types.dataTypes;
-var helper = require('../test-helper');
-var encoderExtensions = require('../../lib/encoder-extensions');
-encoderExtensions.register(Encoder);
-=======
 const Encoder = require('../../lib/encoder');
 const types = require('../../lib/types');
 const dataTypes = types.dataTypes;
 const helper = require('../test-helper');
->>>>>>> cf4ac7f9
+var encoderExtensions = require('../../lib/encoder-extensions');
+encoderExtensions.register(Encoder);
 
 describe('encoder', function () {
   describe('Encoder.guessDataType()', function () {
@@ -1173,14 +1166,8 @@
   });
   describe('prototype', function () {
     it('should only expose encode() and decode() functions', function () {
-<<<<<<< HEAD
-      //noinspection JSUnresolvedVariable
-      var keys = Object.keys(Encoder.prototype);
+      const keys = Object.keys(Encoder.prototype);
       assert.deepEqual(keys, ['decode', 'encode', 'baseDecode', 'baseEncode']);
-=======
-      const keys = Object.keys(Encoder.prototype);
-      assert.deepEqual(keys, ['decode', 'encode']);
->>>>>>> cf4ac7f9
       keys.forEach(function (k) {
         assert.strictEqual(typeof Encoder.prototype[k], 'function');
       });
