/*
 * Copyright DataStax, Inc.
 *
 * Licensed under the Apache License, Version 2.0 (the "License");
 * you may not use this file except in compliance with the License.
 * You may obtain a copy of the License at
 *
 * http://www.apache.org/licenses/LICENSE-2.0
 *
 * Unless required by applicable law or agreed to in writing, software
 * distributed under the License is distributed on an "AS IS" BASIS,
 * WITHOUT WARRANTIES OR CONDITIONS OF ANY KIND, either express or implied.
 * See the License for the specific language governing permissions and
 * limitations under the License.
 */
'use strict';
<<<<<<< HEAD
const { assert } = require('chai');
const sinon = require('sinon');
const util = require('util');
const utils = require('../../lib/utils');
const tokenizer = require('../../lib/tokenizer');
const token = require('../../lib/token');
const Vector = require('../../lib/types/vector');
import Encoder from '../../lib/encoder';
const types = require('../../index').types;
const ExecutionOptions = require('../../lib/execution-options').ExecutionOptions;
const dataTypes = types.dataTypes;
const helper = require('../test-helper');
=======
import { assert } from "chai";
import sinon from "sinon";
import util from "util";
import utils from "../../lib/utils";
import tokenizer from "../../lib/tokenizer";
import token from "../../lib/token";
import Vector from "../../lib/types/vector";
import Encoder from "../../lib/encoder";
import { types } from "../../index";
import helper from "../test-helper";
import { ExecutionOptions } from "../../lib/execution-options";
>>>>>>> 2f1eb9f0

const dataTypes = types.dataTypes;
const zeroLengthTypesSupported = new Set([
  dataTypes.text,
  dataTypes.ascii,
  dataTypes.varchar,
  dataTypes.custom,
  dataTypes.blob
]);

describe('encoder', function () {
  describe('Encoder.guessDataType()', function () {
    it('should guess the native types', function () {
      assertGuessed(1, dataTypes.double, 'Guess type for an integer (double) number failed');
      assertGuessed(1.01, dataTypes.double, 'Guess type for a double number failed');
      assertGuessed(true, dataTypes.boolean, 'Guess type for a boolean value failed');
      assertGuessed([1,2,3], dataTypes.list, 'Guess type for an Array value failed');
      assertGuessed('a string', dataTypes.text, 'Guess type for an string value failed');
      assertGuessed(utils.allocBufferFromString('bip bop'), dataTypes.blob, 'Guess type for a buffer value failed');
      assertGuessed(new Date(), dataTypes.timestamp, 'Guess type for a Date value failed');
      assertGuessed(new types.Long(10), dataTypes.bigint, 'Guess type for a Int 64 value failed');
      assertGuessed(types.Uuid.random(), dataTypes.uuid, 'Guess type for a UUID value failed');
      assertGuessed(types.TimeUuid.now(), dataTypes.uuid, 'Guess type for a TimeUuid value failed');
      assertGuessed(types.TimeUuid.now().toString(), dataTypes.uuid, 'Guess type for a string uuid value failed');
      assertGuessed(types.timeuuid(), dataTypes.uuid, 'Guess type for a Timeuuid value failed');
      assertGuessed(types.Integer.fromNumber(1), dataTypes.varint, 'Guess type for a varint value failed');
      assertGuessed(types.BigDecimal.fromString('1.01'), dataTypes.decimal, 'Guess type for a varint value failed');
      assertGuessed(types.Integer.fromBuffer(utils.allocBufferFromArray([0xff])), dataTypes.varint, 'Guess type for a varint value failed');
      assertGuessed(new types.InetAddress(utils.allocBufferFromArray([10, 10, 10, 2])), dataTypes.inet, 'Guess type for a inet value failed');
      assertGuessed(new types.Tuple(1, 2, 3), dataTypes.tuple, 'Guess type for a tuple value failed');
      assertGuessed(new types.LocalDate(2010, 4, 29), dataTypes.date, 'Guess type for a date value failed');
      assertGuessed(new types.LocalTime(types.Long.fromString('6331999999911')), dataTypes.time, 'Guess type for a time value failed');
      assertGuessed(new Float32Array([1.2, 3.4, 5.6]), dataTypes.custom, 'Guess type for a Float32 TypedArray value failed');
      assertGuessed({}, null, 'Objects must not be guessed');
    });

    function assertGuessed(value, expectedType, message) {
      const type = Encoder.guessDataType(value);
      if (type === null) {
        if (expectedType !== null) {
          assert.ok(false, 'Type not guessed for value ' + value);
        }
        return;
      }
      assert.strictEqual(type.code, expectedType, message + ': ' + value);
    }
  });

  describe('Encoder.isTypedArray()', function () {
    it('should return true for TypedArray subclasses', function () {
      assert.ok(Encoder.isTypedArray(new Float32Array([])));
      assert.ok(Encoder.isTypedArray(new Float32Array([1.2, 3.4, 5.6])));
      assert.ok(Encoder.isTypedArray(new Float64Array([])));
      assert.ok(Encoder.isTypedArray(new Float64Array([1.2, 3.4, 5.6])));
      assert.ok(Encoder.isTypedArray(new Int8Array([])));
      assert.ok(Encoder.isTypedArray(new Int8Array([1, 2, 3])));
      assert.ok(Encoder.isTypedArray(new Uint8Array([])));
      assert.ok(Encoder.isTypedArray(new Uint8Array([1, 2, 3])));
    });

    it('should return false for other types', function () {
      assert.notOk(Encoder.isTypedArray(100));
      assert.notOk(Encoder.isTypedArray([]));
      assert.notOk(Encoder.isTypedArray([1,2,3]));
      assert.notOk(Encoder.isTypedArray([1.2, 3.4, 5.6]));
    });
  });

  describe('#encode() and #decode()', function () {
    const typeEncoder = new Encoder(2, {});
    it('should encode and decode a guessed double', function () {
      const value = 1111.1;
      const encoded = typeEncoder.encode(value);
      const decoded = typeEncoder.decode(encoded, {code: dataTypes.double});
      assert.strictEqual(decoded, value);
    });

    it('should encode and decode a guessed string', function () {
      const value = 'Pennsatucky';
      const encoded = typeEncoder.encode(value);
      const decoded = typeEncoder.decode(encoded, {code: dataTypes.text});
      assert.strictEqual(decoded, value);
    });

    it('should encode stringified uuids for backward-compatibility', function () {
      let uuid = types.Uuid.random();
      let encoded = typeEncoder.encode(uuid.toString(), types.dataTypes.uuid);
      assert.strictEqual(encoded.toString('hex'), uuid.getBuffer().toString('hex'));

      uuid = types.TimeUuid.now();
      encoded = typeEncoder.encode(uuid.toString(), types.dataTypes.uuid);
      assert.strictEqual(encoded.toString('hex'), uuid.getBuffer().toString('hex'));
    });

    it('should throw when string is not an uuid', function () {
      assert.throws(function () {
        typeEncoder.encode('', types.dataTypes.uuid);
      }, TypeError);
    });

    it('should encode undefined as null', function () {
      const hinted = typeEncoder.encode(undefined, 'set<text>');
      const unHinted = typeEncoder.encode();
      assert.strictEqual(hinted, null);
      assert.strictEqual(unHinted, null);
    });

    it('should throw on unknown types', function () {
      assert.throws(function () {
        typeEncoder.encode({});
      }, TypeError);
    });

    it('should throw when the typeInfo and the value source type does not match', function () {
      assert.throws(function () {
        typeEncoder.encode('hello', 'int');
      }, TypeError);
      assert.throws(function () {
        typeEncoder.encode(100, dataTypes.uuid);
      }, TypeError);
      assert.throws(function () {
        typeEncoder.encode(200, dataTypes.timeuuid);
      }, TypeError);
      assert.throws(function () {
        typeEncoder.encode('Its anybody in there? I know that you can hear me', dataTypes.blob);
      }, TypeError);
      assert.throws(function () {
        typeEncoder.encode(100, dataTypes.blob);
      }, TypeError);
      assert.throws(function () {
        typeEncoder.encode({}, dataTypes.list);
      }, TypeError);
    });

    it('should encode Long/Date/Number/String as timestamps', function () {
      const encoder = new Encoder(2, {});
      let buffer = encoder.encode(types.Long.fromBits(0x00fafafa, 0x07090909), dataTypes.timestamp);
      assert.strictEqual(buffer.toString('hex'), '0709090900fafafa');
      buffer = encoder.encode(1421755130012, dataTypes.timestamp);
      assert.strictEqual(buffer.toString('hex'), '0000014b0735a09c');
      buffer = encoder.encode(new Date(1421755130012), dataTypes.timestamp);
      assert.throws(function () {
        encoder.encode(new Date('This is an invalid date string'), dataTypes.timestamp);
      }, TypeError);
      assert.strictEqual(buffer.toString('hex'), '0000014b0735a09c');
      buffer = encoder.encode(new Date(1421755130012), dataTypes.timestamp);
      assert.strictEqual(buffer.toString('hex'), '0000014b0735a09c');
      buffer = encoder.encode('Tue Jan 20 2015 13:00:35 GMT+0100 (CET)', dataTypes.timestamp);
      assert.strictEqual(buffer.toString('hex'), '0000014b07373ab8');
      assert.throws(function () {
        encoder.encode('This is an invalid date string', dataTypes.timestamp);
      }, TypeError);
    });

    it('should encode String/Number (not NaN) as int', function () {
      const encoder = new Encoder(2, {});
      let buffer = encoder.encode(0x071272ab, dataTypes.int);
      assert.strictEqual(buffer.toString('hex'), '071272ab');
      buffer = encoder.encode('0x071272ab', dataTypes.int);
      assert.strictEqual(buffer.toString('hex'), '071272ab');
      buffer = encoder.encode(-1, 'int');
      assert.strictEqual(buffer.toString('hex'), 'ffffffff');
      buffer = encoder.encode('-1', 'int');
      assert.strictEqual(buffer.toString('hex'), 'ffffffff');
      buffer = encoder.encode(0, 'int');
      assert.strictEqual(buffer.toString('hex'), '00000000');
      buffer = encoder.encode('0', 'int');
      assert.strictEqual(buffer.toString('hex'), '00000000');
      assert.throws(function () {
        encoder.encode(NaN, 'int');
      }, TypeError);
    });

    it('should encode String/Long/Number as bigint', function () {
      const encoder = new Encoder(2, {});
      let buffer = encoder.encode(types.Long.fromString('506946367331695353'), dataTypes.bigint);
      assert.strictEqual(buffer.toString('hex'), '0709090900fafaf9');
      buffer = encoder.encode('506946367331695353', dataTypes.bigint);
      assert.strictEqual(buffer.toString('hex'), '0709090900fafaf9');
      buffer = encoder.encode(0, dataTypes.bigint);
      assert.strictEqual(buffer.toString('hex'), '0000000000000000');
      buffer = encoder.encode(255, dataTypes.bigint);
      assert.strictEqual(buffer.toString('hex'), '00000000000000ff');
    });

    it('should encode String/Integer/Number as varint', function () {
      const encoder = new Encoder(2, {});
      let buffer = encoder.encode(types.Integer.fromString('33554433'), dataTypes.varint);
      assert.strictEqual(buffer.toString('hex'), '02000001');
      buffer = encoder.encode('-150012', dataTypes.varint);
      assert.strictEqual(buffer.toString('hex'), 'fdb604');
      buffer = encoder.encode('-1000000000012', dataTypes.varint);
      assert.strictEqual(buffer.toString('hex'), 'ff172b5aeff4');
      buffer = encoder.encode(-128, dataTypes.varint);
      assert.strictEqual(buffer.toString('hex'), '80');
      buffer = encoder.encode(-100, dataTypes.varint);
      assert.strictEqual(buffer.toString('hex'), '9c');
    });

    it('should encode String/BigDecimal/Number as decimal', function () {
      const encoder = new Encoder(2, {});
      let buffer = encoder.encode(types.BigDecimal.fromString('0.00256'), dataTypes.decimal);
      assert.strictEqual(buffer.toString('hex'), '000000050100');
      buffer = encoder.encode('-0.01', dataTypes.decimal);
      assert.strictEqual(buffer.toString('hex'), '00000002ff');
      buffer = encoder.encode('-25.5', dataTypes.decimal);
      assert.strictEqual(buffer.toString('hex'), '00000001ff01');
      buffer = encoder.encode(0.004, dataTypes.decimal);
      assert.strictEqual(buffer.toString('hex'), '0000000304');
      buffer = encoder.encode(-25.5, dataTypes.decimal);
      assert.strictEqual(buffer.toString('hex'), '00000001ff01');
    });

    it('should encode/decode InetAddress/Buffer as inet', function () {
      const InetAddress = types.InetAddress;
      const encoder = new Encoder(2, {});
      let val1 = new InetAddress(utils.allocBufferFromArray([15, 15, 15, 1]));
      let encoded = encoder.encode(val1, dataTypes.inet);
      assert.strictEqual(encoded.toString('hex'), '0f0f0f01');
      let val2 = encoder.decode(encoded, {code: dataTypes.inet});
      assert.strictEqual(val2.toString(), '15.15.15.1');
      assert.ok(val1.equals(val2));
      val1 = new InetAddress(utils.allocBufferFromString('00000000000100112233445500aa00bb', 'hex'));
      encoded = encoder.encode(val1, dataTypes.inet);
      val2 = encoder.decode(encoded, {code: dataTypes.inet});
      assert.ok(val1.equals(val2));
      //Buffers are valid InetAddress
      encoded = encoder.encode(val1.getBuffer(), dataTypes.inet);
      assert.strictEqual(encoded.toString('hex'), val1.getBuffer().toString('hex'));
    });

    it('should decode uuids into Uuid', function () {
      const uuid = types.Uuid.random();
      const decoded = typeEncoder.decode(uuid.getBuffer(), {code: dataTypes.uuid});
      helper.assertInstanceOf(decoded, types.Uuid);
      assert.strictEqual(uuid.toString(), decoded.toString());
      assert.ok(uuid.equals(decoded));
      const decoded2 = typeEncoder.decode(types.Uuid.random().getBuffer(), {code: dataTypes.uuid});
      assert.ok(!decoded.equals(decoded2));
    });

    it('should decode timeuuids into TimeUuid', function () {
      const uuid = types.TimeUuid.now();
      const decoded = typeEncoder.decode(uuid.getBuffer(), {code: dataTypes.timeuuid});
      helper.assertInstanceOf(decoded, types.TimeUuid);
      assert.strictEqual(uuid.toString(), decoded.toString());
      assert.ok(uuid.equals(decoded));
      const decoded2 = typeEncoder.decode(types.TimeUuid.now().getBuffer(), {code: dataTypes.timeuuid});
      assert.ok(!decoded.equals(decoded2));
    });

    [2, 3].forEach(function (version) {
      const encoder = new Encoder(version, {});
      it(util.format('should encode and decode maps for protocol v%d', version), function () {
        let value = {value1: 'Surprise', value2: 'Madafaka'};
        //Minimum info, guessed
        let encoded = encoder.encode(value, dataTypes.map);
        let decoded = encoder.decode(encoded, {code: dataTypes.map, info: [{code: dataTypes.text}, {code: dataTypes.text}]});
        assert.strictEqual(util.inspect(decoded), util.inspect(value));
        //Minimum info, guessed
        value = {value1: 1.1, valueN: 1.2};
        encoded = encoder.encode(value, dataTypes.map);
        decoded = encoder.decode(encoded, {code: dataTypes.map, info: [{code: dataTypes.text}, {code: dataTypes.double}]});
        assert.strictEqual(util.inspect(decoded), util.inspect(value));
        //Minimum info string, guessed
        value = {value1: new Date(9999999), valueN: new Date(5555555)};
        encoded = encoder.encode(value, 'map');
        decoded = encoder.decode(encoded, {code: dataTypes.map, info: [{code: dataTypes.text}, {code: dataTypes.timestamp}]});
        assert.strictEqual(util.inspect(decoded), util.inspect(value));
        //Minimum info string, guessed
        value = {};
        value[types.uuid()] = 0;
        value[types.uuid()] = 2;
        encoded = encoder.encode(value, 'map');
        decoded = encoder.decode(encoded, {code: dataTypes.map, info: [{code: dataTypes.uuid}, {code: dataTypes.double}]});
        assert.strictEqual(util.inspect(decoded), util.inspect(value));
        //full info string
        value = {value1: 1, valueN: -3};
        encoded = encoder.encode(value, 'map<text,int>');
        decoded = encoder.decode(encoded, {code: dataTypes.map, info: [{code: dataTypes.text}, {code: dataTypes.int}]});
        assert.strictEqual(util.inspect(decoded), util.inspect(value));
        //full info typeInfo
        value = {value1: 1, valueN: -33892};
        encoded = encoder.encode(value, {code: dataTypes.map, info: [dataTypes.string, dataTypes.int]});
        decoded = encoder.decode(encoded, {code: dataTypes.map, info: [{code: dataTypes.text}, {code: dataTypes.int}]});
        assert.strictEqual(util.inspect(decoded), util.inspect(value));
      });

      it(util.format('should encode and decode maps with stringified keys for protocol v%d', version), function () {
        let value = {};
        value[new Date(1421756675488)] = 'date1';
        value[new Date(1411756633461)] = 'date2';

        let encoded = encoder.encode(value, {code: dataTypes.map, info: [{code: dataTypes.timestamp}, {code: dataTypes.text}]});
        let decoded = encoder.decode(encoded, {code: dataTypes.map, info: [{code: dataTypes.timestamp}, {code: dataTypes.text}]});
        assert.strictEqual(util.inspect(decoded), util.inspect(value));

        value = {};
        value[101] = 'number1';
        value[102] = 'number2';
        encoded = encoder.encode(value, 'map<int, text>');
        decoded = encoder.decode(encoded, {code: dataTypes.map, info: [{code: dataTypes.int}, {code: dataTypes.text}]});
        assert.strictEqual(util.inspect(decoded), util.inspect(value));

        value = {};
        value[types.Long.fromBits(0x12002001, 0x7f999299)] = 'bigint1';
        value[types.Long.fromBits(0x12002000, 0x7f999299)] = 'bigint2';
        encoded = encoder.encode(value, 'map<bigint, text>');
        decoded = encoder.decode(encoded, {code: dataTypes.map, info: [{code: dataTypes.bigint}, {code: dataTypes.text}]});
        assert.strictEqual(util.inspect(decoded), util.inspect(value));

        value = {};
        value['201'] = 'bigint1_1';
        value['202'] = 'bigint2_1';
        encoded = encoder.encode(value, 'map<bigint, text>');
        decoded = encoder.decode(encoded, {code: dataTypes.map, info: [{code: dataTypes.bigint}, {code: dataTypes.text}]});
        assert.strictEqual(util.inspect(decoded), util.inspect(value));

        value = {};
        value['2d5db74c-c2da-4e59-b5ec-d8ad3d0aefb9'] = 'uuid1';
        value['651b5c17-5357-4764-ae2d-21c409288822'] = 'uuid2';
        encoded = encoder.encode(value, 'map<uuid, text>');
        decoded = encoder.decode(encoded, {code: dataTypes.map, info: [{code: dataTypes.uuid}, {code: dataTypes.text}]});
        assert.strictEqual(util.inspect(decoded), util.inspect(value));

        value = {};
        value['1ab50440-a0ab-11e4-9d01-1dc0e727b460'] = 'timeuuid1';
        value['1820c4d0-a0ab-11e4-9d01-1dc0e727b460'] = 'timeuuid2';
        encoded = encoder.encode(value, 'map<timeuuid, text>');
        decoded = encoder.decode(encoded, {code: dataTypes.map, info: [{code: dataTypes.timeuuid}, {code: dataTypes.text}]});
        assert.strictEqual(util.inspect(decoded), util.inspect(value));

        value = {};
        value['988229782938247303441911118'] = 'varint1';
        value['988229782938247303441911119'] = 'varint2';
        encoded = encoder.encode(value, 'map<varint, text>');
        decoded = encoder.decode(encoded, {code: dataTypes.map, info: [{code: dataTypes.varint}, {code: dataTypes.text}]});
        assert.strictEqual(util.inspect(decoded), util.inspect(value));

        value = {};
        value['12.1'] = 'decimal1';
        value['12.90'] = 'decimal2';
        encoded = encoder.encode(value, 'map<decimal, text>');
        decoded = encoder.decode(encoded, {code: dataTypes.map, info: [{code: dataTypes.decimal}, {code: dataTypes.text}]});
        assert.strictEqual(util.inspect(decoded), util.inspect(value));

        value = {};
        value['127.0.0.1'] = 'inet1';
        value['12.10.10.2'] = 'inet2';
        encoded = encoder.encode(value, 'map<inet, text>');
        decoded = encoder.decode(encoded, {code: dataTypes.map, info: [{code: dataTypes.inet}, {code: dataTypes.text}]});
        assert.strictEqual(util.inspect(decoded), util.inspect(value));

        value = {};
        value['::1'] = 'inet1';
        value['::2233:0:0:b1'] = 'inet2';
        value['aabb::11:2233:4455:6677:88ff'] = 'inet3';
        encoded = encoder.encode(value, 'map<inet, text>');
        decoded = encoder.decode(encoded, {code: dataTypes.map, info: [{code: dataTypes.inet}, {code: dataTypes.text}]});
        assert.strictEqual(util.inspect(decoded), util.inspect(value));

        value = {};
        value['12:59:56'] = 'time1';
        value['15:01:02.1234'] = 'time2';
        value['06:01:02.000000213'] = 'time3';
        encoded = encoder.encode(value, 'map<time, text>');
        decoded = encoder.decode(encoded, {code: dataTypes.map, info: [{code: dataTypes.time}, {code: dataTypes.text}]});
        assert.strictEqual(util.inspect(decoded), util.inspect(value));

        value = {};
        value['2015-01-30'] = 'date1';
        value['1999-11-12'] = 'date2';
        value['-0001-11-12'] = 'date3';
        encoded = encoder.encode(value, 'map<date, text>');
        decoded = encoder.decode(encoded, {code: dataTypes.map, info: [{code: dataTypes.date}, {code: dataTypes.text}]});
        assert.strictEqual(util.inspect(decoded), util.inspect(value));
      });

      it(util.format('should encode and decode list<int> for protocol v%d', version), function () {
        const value = [1, 2, 3, 4];
        const encoded = encoder.encode(value, 'list<int>');
        const decoded = encoder.decode(encoded, {code: dataTypes.list, info: {code: dataTypes.int}});
        assert.strictEqual(util.inspect(decoded), util.inspect(value));
      });

      it(util.format('should encode and decode list<double> for protocol v%d', version), function () {
        const value = [1, 2, 3, 100];
        const encoded = encoder.encode(value, 'list<double>');
        const decoded = encoder.decode(encoded, {code: dataTypes.list, info: {code: dataTypes.double}});
        assert.strictEqual(util.inspect(decoded), util.inspect(value));
      });

      it(util.format('should encode and decode list<double> without hint for protocol v%d', version), function () {
        const value = [1, 2, 3, 100.1];
        const encoded = encoder.encode(value);
        const decoded = encoder.decode(encoded, {code: dataTypes.list, info: {code: dataTypes.double}});
        assert.strictEqual(util.inspect(decoded), util.inspect(value));
      });

      it(util.format('should encode and decode set<text> for protocol v%d', version), function () {
        const value = ['Alex Vause', 'Piper Chapman', '3', '4'];
        let encoded = encoder.encode(value, 'set<text>');
        let decoded = encoder.decode(encoded, {code: dataTypes.set, info: {code: dataTypes.text}});
        assert.strictEqual(util.inspect(decoded), util.inspect(value));
        //with type info
        encoded = encoder.encode(value, {code: dataTypes.set, info: {code: dataTypes.text}});
        decoded = encoder.decode(encoded, {code: dataTypes.set, info: {code: dataTypes.text}});
        assert.strictEqual(util.inspect(decoded), util.inspect(value));
      });

      it(util.format('should encode and decode list<float> with typeInfo for protocol v%d', version), function () {
        const value = [1.1122000217437744, 2.212209939956665, 3.3999900817871094, 4.412120819091797, -1000, 1];
        const encoded = encoder.encode(value, {code: dataTypes.list, info: {code: dataTypes.float}});
        const decoded = encoder.decode(encoded, {code: dataTypes.list, info: {code: dataTypes.float}});
        assert.strictEqual(util.inspect(decoded), util.inspect(value));
      });

      it(util.format('should encode/decode ES6 Set as maps for protocol v%d', version), function () {
        if (typeof Set !== 'function') {
          //Set not supported in Node.js runtime
          return;
        }
        // eslint-disable-next-line no-undef
        const Es6Set = Set;
        const encoder = new Encoder(version, { encoding: { set: Es6Set}});
        let m = new Es6Set(['k1', 'k2', 'k3']);
        let encoded = encoder.encode(m, 'set<text>');
        if (version === 2) {
          assert.strictEqual(encoded.toString('hex'), '000300026b3100026b3200026b33');
        }
        let decoded = encoder.decode(encoded, {code: dataTypes.set, info: {code: dataTypes.text}});
        helper.assertInstanceOf(decoded, Es6Set);
        assert.strictEqual(decoded.toString(), m.toString());

        m = new Es6Set([1, 2, 1000]);
        encoded = encoder.encode(m, 'set<int>');
        if (version === 2) {
          assert.strictEqual(encoded.toString('hex'), '00030004000000010004000000020004000003e8');
        }
        decoded = encoder.decode(encoded, {code: dataTypes.set, info: {code: dataTypes.text}});
        assert.strictEqual(decoded.toString(), m.toString());
      });

      it(util.format('should encode/decode Map polyfills as maps for protocol v%d', version), function () {
        const encoder = new Encoder(version, { encoding: { map: helper.Map}});
        let m = new helper.Map();
        m.set('k1', 'v1');
        m.set('k2', 'v2');
        let encoded = encoder.encode(m, 'map<text,text>');
        if (version === 2) {
          assert.strictEqual(encoded.toString('hex'), '000200026b310002763100026b3200027632');
        }
        let decoded = encoder.decode(encoded, {code: dataTypes.map, info: [{code: dataTypes.text}, {code: dataTypes.text}]});
        helper.assertInstanceOf(decoded, helper.Map);
        assert.strictEqual(decoded.arr.toString(), m.arr.toString());

        m = new helper.Map();
        m.set('k1', 1);
        m.set('k2', 2);
        m.set('k3', 3);
        encoded = encoder.encode(m, 'map<text,int>');
        if (version === 2) {
          assert.strictEqual(encoded.toString('hex'), '000300026b3100040000000100026b3200040000000200026b33000400000003');
        }
        decoded = encoder.decode(encoded, {code: dataTypes.map, info: [{code: dataTypes.text}, {code: dataTypes.int}]});
        assert.strictEqual(decoded.arr.toString(), m.arr.toString());
      });

      it(util.format('should encode/decode ES6 Map as maps for protocol v%d', version), function () {
        function getValues(m) {
          const arr = [];
          m.forEach(function (val, key) {
            arr.push([key, val]);
          });
          return arr.toString();
        }
        // eslint-disable-next-line no-undef
        const Es6Map = Map;
        const encoder = new Encoder(version, { encoding: { map: Es6Map}});
        let m = new Es6Map();
        m.set('k1', 'v1');
        m.set('k2', 'v2');
        let encoded = encoder.encode(m, 'map<text,text>');
        if (version === 2) {
          assert.strictEqual(encoded.toString('hex'), '000200026b310002763100026b3200027632');
        }
        let decoded = encoder.decode(encoded, {code: dataTypes.map, info: [{code: dataTypes.text}, {code: dataTypes.text}]});
        helper.assertInstanceOf(decoded, Es6Map);
        assert.strictEqual(getValues(decoded), getValues(m));

        m = new Es6Map();
        m.set('k1', 1);
        m.set('k2', 2);
        m.set('k3', 3);
        encoded = encoder.encode(m, 'map<text,int>');
        if (version === 2) {
          assert.strictEqual(encoded.toString('hex'), '000300026b3100040000000100026b3200040000000200026b33000400000003');
        }
        decoded = encoder.decode(encoded, {code: dataTypes.map, info: [{code: dataTypes.text}, {code: dataTypes.int}]});
        assert.strictEqual(getValues(decoded), getValues(m));

        m = new Es6Map();
        m.set(new Date('2005-08-05'), 10);
        m.set(new Date('2010-04-29'), 2);
        encoded = encoder.encode(m, 'map<timestamp,int>');
        decoded = encoder.decode(encoded, {code: dataTypes.map, info: [{code: dataTypes.timestamp}, {code: dataTypes.int}]});
        assert.strictEqual(getValues(decoded), getValues(m));
      });

      it(util.format('should encode/decode Set polyfills as maps for protocol v%d', version), function () {
        const encoder = new Encoder(version, { encoding: { set: helper.Set}});
        let m = new helper.Set(['k1', 'k2', 'k3']);
        let encoded = encoder.encode(m, 'set<text>');
        if (version === 2) {
          assert.strictEqual(encoded.toString('hex'), '000300026b3100026b3200026b33');
        }
        let decoded = encoder.decode(encoded, {code: dataTypes.set, info: {code: dataTypes.text}});
        helper.assertInstanceOf(decoded, helper.Set);
        assert.strictEqual(decoded.toString(), m.toString());

        m = new helper.Set([1, 2, 1000]);
        encoded = encoder.encode(m, 'set<int>');
        if (version === 2) {
          assert.strictEqual(encoded.toString('hex'), '00030004000000010004000000020004000003e8');
        }
        decoded = encoder.decode(encoded, {code: dataTypes.set, info: {code: dataTypes.int}});
        assert.strictEqual(decoded.toString(), m.toString());
      });
    });

    it('should encode/decode udts', function () {
      const encoder = new Encoder(3, {});
      const type = { code: dataTypes.udt, info: { fields:[
        {name: 'alias', type:{code:dataTypes.text}},
        {name: 'number', type:{code:dataTypes.text}}] }};
      const encoded = encoder.encode({ alias: 'zeta'}, type);
      const decoded = encoder.decode(encoded, type);
      assert.strictEqual(decoded['alias'], 'zeta');
      assert.strictEqual(decoded['number'], null);
    });

    it('should encode/decode nested collections', function () {
      const encoder = new Encoder(3, {});
      const type = { code: dataTypes.map, info: [{code: dataTypes.text}, {code: dataTypes.set, info: {code: dataTypes.text}}]};
      const encoded = encoder.encode({ key1: ['first', 'second', 'third'], key2: ['2-first']}, type);
      const decoded = encoder.decode(encoded, type);
      assert.ok(decoded.key1);
      assert.strictEqual(decoded.key1.length, 3);
      assert.strictEqual(decoded.key1[0], 'first');
      assert.strictEqual(decoded.key1[1], 'second');
      assert.strictEqual(decoded.key1[2], 'third');
      assert.ok(decoded.key2);
      assert.strictEqual(decoded.key2.length, 1);
      assert.strictEqual(decoded.key2[0], '2-first');
    });

    it('should encode/decode tuples', function () {
      const encoder = new Encoder(3, {});
      const type = { code: dataTypes.tuple, info: [ { code: dataTypes.text}, { code: dataTypes.timestamp }]};
      const encoded = encoder.encode(new types.Tuple('one', new Date(1429259123607)), type);
      const decoded = encoder.decode(encoded, type);
      assert.strictEqual(decoded.length, 2);
      assert.strictEqual(decoded.get(0), 'one');
      assert.strictEqual(decoded.get(1).getTime(), 1429259123607);
    });

    it('should encode/decode LocalDate as date', function () {
      const encoder = new Encoder(4, {});
      const type = {code: dataTypes.date};

      const year1day1 = new Date(Date.UTC(1970, 0, 1));
      year1day1.setUTCFullYear(1);

      const year0day1 = new Date(Date.UTC(1970, 0, 1));
      year0day1.setUTCFullYear(0);

      const dates = [
        // At epoch.
        {ldate: new types.LocalDate(1970, 1, 1), string: '1970-01-01', date: new Date(Date.UTC(1970, 0, 1))},
        // 10 days after epoch.
        {ldate: new types.LocalDate(1970, 1, 11), string: '1970-01-11', date: new Date(Date.UTC(1970, 0, 11))},
        // -10 days from epoch.
        {ldate: new types.LocalDate(1969, 12, 22), string: '1969-12-22', date: new Date(Date.UTC(1969, 11, 22))},
        // Year after 0.
        {ldate: new types.LocalDate(1, 1, 1), string: '0001-01-01', date: year1day1},
        // 0th year.
        {ldate: new types.LocalDate(0, 1, 1), string: '0000-01-01', date: year0day1},
        // Year before 0.
        {ldate: new types.LocalDate(-1, 1, 1), string: '-0001-01-01', date: new Date(Date.UTC(-1, 0, 1))},
        // Minimum possible ES5 date.
        {ldate: new types.LocalDate(-271821, 4, 20), string: '-271821-04-20', date: new Date(Date.UTC(-271821, 3, 20))},
        // Maximum possible ES5 date.
        {ldate: new types.LocalDate(275760, 9, 13), string: '275760-09-13', date: new Date(Date.UTC(275760, 8, 13))},
        // Minimum possible C* date.
        {ldate: new types.LocalDate(-2147483648), string: '-2147483648', date: new Date(NaN)},
        // Maximum possible C* date.
        {ldate: new types.LocalDate(2147483647), string: '2147483647', date: new Date(NaN)}
      ];

      dates.forEach(function(item) {
        const encoded = encoder.encode(item.ldate, type);
        const decoded = encoder.decode(encoded, type);
        helper.assertInstanceOf(decoded, types.LocalDate);
        assert.ok(decoded.equals(item.ldate));
        assert.strictEqual(decoded.toString(), item.string, "String mismatch for " + item.date);
        if(isNaN(item.date.getTime())) {
          assert.ok(isNaN(decoded.date.getTime()));
        }
        else {
          assert.equal(decoded.date.getTime(), item.date.getTime(), decoded.date + " != " + item.date);
        }
      });
    });

    it('should refuse to encode invalid values as LocalDate.', function () {
      const encoder = new Encoder(4, {});
      const type = {code: dataTypes.date};
      // Non Date/String/LocalDate
      assert.throws(function () { encoder.encode(23.0, type);}, TypeError);
      assert.throws(function () { encoder.encode('zzz', type);}, TypeError);
      assert.throws(function () { encoder.encode('', type);}, TypeError);
    });

    it('should encode/decode LocalTime as time', function () {
      const encoder = new Encoder(3, {});
      const type = {code: dataTypes.time};
      /* eslint-disable no-multi-spaces */
      [
        //Long value         |     string representation
        ['2000000501',             '00:00:02.000000501'],
        ['0',                      '00:00:00'],
        ['3600000006001',          '01:00:00.000006001'],
        ['61000000000',            '00:01:01'],
        ['610000136000',           '00:10:10.000136'],
        ['52171800000000',         '14:29:31.8'],
        ['52171800600000',         '14:29:31.8006']
      ].forEach(function (item) {
        const encoded = encoder.encode(new types.LocalTime(types.Long.fromString(item[0])), type);
        const decoded = encoder.decode(encoded, type);
        helper.assertInstanceOf(decoded, types.LocalTime);
        assert.strictEqual(decoded.toString(), item[1]);
      });
      /* eslint-enable no-multi-spaces */
    });

    it('should refuse to encode invalid values as LocalTime.', function () {
      const encoder = new Encoder(4, {});
      const type = {code: dataTypes.time};
      // Negative value string.
      assert.throws(function () { encoder.encode('-1:00:00', type);}, TypeError);
      // Non string/LocalTime value.
      assert.throws(function () { encoder.encode(23.0, type);}, TypeError);
    });

    it('should encode/decode FloatArray as vector, encoder guesses type', function () {
      const encoder = new Encoder(4, {});
      const refVal = new Float32Array([1.2, 3.4, 5.6]);
      const guessedTypeObj = Encoder.guessDataType(refVal);
      if (guessedTypeObj == null){
        assert.fail();
      }
      const encoded = encoder.encode(refVal, guessedTypeObj);
      const decoded = encoder.decode(encoded, guessedTypeObj);
      helper.assertInstanceOf(decoded, Vector);
      for (let i = 0; i < decoded.length; i++) {
        assert.strictEqual(decoded[i],refVal[i]);
      }
    });

    it('should encode/decode FloatArray as vector, encoder provided with full type', function () {
      const encoder = new Encoder(4, {});
      const refVal = new Float32Array([1.2, 3.4, 5.6]);
      /** @type {import('../../lib/encoder').VectorColumnInfo} */
      const typeObj = {code: dataTypes.custom, info: [{code : dataTypes.float},3], customTypeName : 'vector'};
      const encoded = encoder.encode(refVal, typeObj);
      const decoded = encoder.decode(encoded, typeObj);
      helper.assertInstanceOf(decoded, Vector);
      for (let i = 0; i < decoded.length; i++) {
        assert.strictEqual(decoded[i],refVal[i]);
      }
    });

    it('should encode/decode Vector of texts as vector, encoder provided with full type', function () {
      const encoder = new Encoder(4, {});
      const refVal = new Vector(['a', 'bc', 'de']);
      /** @type {import('../../lib/encoder').VectorColumnInfo} */
      const typeObj = {code: dataTypes.custom, info: [{code : dataTypes.ascii},3], customTypeName : 'vector'};
      const encoded = encoder.encode(refVal, typeObj);
      const decoded = encoder.decode(encoded, typeObj);
      helper.assertInstanceOf(decoded, Vector);
      for (let k = 0; k < decoded.length; k++) {
        assert.strictEqual(decoded[k],refVal[k]);
      }
    });


    it('should fail to encode if full type provided and input vector fails to match dimensions of type', function () {
      const encoder = new Encoder(4, {});
      const refVal = new Float32Array([1.2, 3.4, 5.6, 7.8]);
      const typeName = 'org.apache.cassandra.db.marshal.VectorType(org.apache.cassandra.db.marshal.FloatType,3)';
      assert.throws(function() { encoder.encode(refVal, {code: dataTypes.custom, info: typeName}); }, TypeError);
    });

    it('should fail to encode if input vector is not Float32Array, encoder guesses type', function () {
      const encoder = new Encoder(4, {});
      const refVal = new Int32Array([1, 2, 3]);
      const guessedTypeObj = Encoder.guessDataType(refVal);
      assert.throws(function() { encoder.encode(refVal, {code: dataTypes.custom, info: guessedTypeObj}); }, TypeError);
    });

    it('should fail to encode if input vector is not Float32Array, encoder provided with full type', function () {
      const encoder = new Encoder(4, {});
      const refVal = new Int32Array([1, 2, 3]);
      const typeName = 'org.apache.cassandra.db.marshal.VectorType(org.apache.cassandra.db.marshal.FloatType,3)';
      assert.throws(function() { encoder.encode(refVal, {code: dataTypes.custom, info: typeName}); }, TypeError);
    });

    it('should encode/decode nested type as vector, encoder guesses type', function () {
      const encoder = new Encoder(4, {});
      const refVal = new Vector([new Float32Array([1.2, 3.4, 5.6]), new Float32Array([7.8, 9.0, 11.2])]);
      const guessedTypeObj = Encoder.guessDataType(refVal);
      if (guessedTypeObj == null){
        assert.fail();
        return;
      }
      const encoded = encoder.encode(refVal, guessedTypeObj);
      const decoded = encoder.decode(encoded, guessedTypeObj);
      helper.assertInstanceOf(decoded, Vector);
      for (let i = 0; i < decoded.length; i++) {
        for (let j = 0; j < decoded[i].length; j++) {
          assert.strictEqual(decoded[i][j],refVal[i][j]);
        }
      }
    });

  });

  describe('#encode()', function () {
    it('should return null when value is null', function () {
      const encoder = new Encoder(2, {});
      assert.strictEqual(encoder.encode(null), null);
    });

    it('should return unset when value is unset', function () {
      const encoder = new Encoder(4, {});
      assert.strictEqual(encoder.encode(types.unset), types.unset);
    });

    it('should return null when value is undefined', function () {
      const encoder = new Encoder(2, {});
      assert.strictEqual(encoder.encode(undefined), null);
    });

    it('should return unset when value is undefined and flag set', function () {
      const encoder = new Encoder(4, { encoding: { useUndefinedAsUnset: true}});
      assert.strictEqual(encoder.encode(undefined), types.unset);
    });

    it('should throw TypeError when value is unset with low protocol version', function () {
      const encoder = new Encoder(2, {});
      assert.throws(function () {
        encoder.encode(types.unset);
      }, TypeError);
    });

    it('should return null when value is undefined and flag set with low protocol version', function () {
      const encoder = new Encoder(2, { encoding: { useUndefinedAsUnset: true}});
      assert.strictEqual(encoder.encode(undefined), null);
    });

    it('should decode 0-length map values of supported types into 0-length values', function () {
      const input = {'key1': Buffer.from([])};
      [2, 3].forEach(v => {
        const encoder = new Encoder(v, {});
        const buffer = encoder.encode(input, dataTypes.map);
        Array.from(zeroLengthTypesSupported).forEach(function(t){
          const type = { code: types.dataTypes.map, info: [ { code: types.dataTypes.text }, { code: t } ]};
          const value = encoder.decode(buffer, type);
          assert.ok(value);
          assert.deepEqual(Object.keys(value), Object.keys(input));
          assert.strictEqual(value['key1'].length, 0);
        });
      });
    });

    it('should decode 0-length map values of unsupported types into null values', function () {
      // For some unperceivable reason the server can give us an empty buffer as a map value for any type.
      // We must be able to handle this behaviour.
      const input = {'key1': Buffer.from([])};
      [2, 3].forEach(v => {
        const encoder = new Encoder(v, {});
        const buffer = encoder.encode(input, dataTypes.map);

        utils.objectValues(types.dataTypes)
          .filter(t => typeof t === "number" && !zeroLengthTypesSupported.has(t))
          .forEach(t => {
            const type = { code: types.dataTypes.map, info: [ { code: types.dataTypes.text }, { code: t } ]};
            const value = encoder.decode(buffer, type);
            assert.ok(value);
            assert.deepEqual(Object.keys(value), Object.keys(input));
            assert.strictEqual(value['key1'], null);
          });
      });
    });

    it('should decode empty buffers as nulls for most types', () => {
      const encoder = new Encoder(4, {});
      const emptyBuffer = utils.allocBufferUnsafe(0);

      utils.objectValues(types.dataTypes)
        .filter(t => typeof t === "number" && !zeroLengthTypesSupported.has(t))
        .forEach(code => assert.strictEqual(encoder.decode(emptyBuffer, { code }), null));
    });

    it('should decode empty buffers as empty strings', () => {
      const encoder = new Encoder(4, {});
      const emptyBuffer = utils.allocBufferUnsafe(0);

      [
        dataTypes.text,
        dataTypes.ascii,
        dataTypes.varchar
      ]
        .forEach(code => assert.strictEqual(encoder.decode(emptyBuffer, { code }), ''));
    });

    it('should decode empty buffers for blobs and custom types', () => {
      const encoder = new Encoder(4, {});
      const emptyBuffer = utils.allocBufferUnsafe(0);
      [
        dataTypes.blob,
        dataTypes.custom
      ]
        .forEach(t => assert.deepStrictEqual(encoder.decode(emptyBuffer, {code: t}), utils.allocBufferUnsafe(0)));
    });

    it('should decode null map values', function () {
      // technically this should not be possible as nulls are not allowed in collections.
      // at a protocol level this is only possible with v3+ as v2 uses unsigned short for collection element size.
      const encoder = new Encoder(3, {});
      const buffer = utils.allocBufferFromString('00000001000000046b657931FFFFFFFF', 'hex');
      const value = encoder.decode(buffer,
        { code: types.dataTypes.map, info: [ { code: types.dataTypes.text }, { code: types.dataTypes.text } ]});
      assert.ok(value);
      assert.deepEqual(Object.keys(value), ['key1']);
      assert.strictEqual(value['key1'], null);
    });

    it('should return the raw buffer when a buffer is provided', () => {
      const encoder = new Encoder(3, {});
      const buffer = utils.allocBufferFromArray([ 0, 1, 2, 3 ]);

      Object.keys(dataTypes).forEach(typeName => {
        assert.strictEqual(encoder.encode(buffer, dataTypes[typeName]), buffer);
      });
    });

    it('should encode string representations of numeric values', () => {
      const encoder = newInstance();
      assertBuffer(encoder.encode('3', getType(dataTypes.bigint)), 8);
      assertBuffer(encoder.encode('3', getType(dataTypes.varint)), 1);
      assertBuffer(encoder.encode('3', getType(dataTypes.int)), 4);
      assertBuffer(encoder.encode('3.375', getType(dataTypes.float)), 4);
      assertBuffer(encoder.encode('3.375', getType(dataTypes.double)), 8);
      assertBuffer(encoder.encode('3.375', getType(dataTypes.decimal)), 6);
      assertBuffer(encoder.encode(NaN, getType(dataTypes.double)), 8);
    });

    it('should encode NaN', () => {
      const encoder = newInstance();
      assertBuffer(encoder.encode(NaN, getType(dataTypes.double)), 8);
      assertBuffer(encoder.encode(NaN, getType(dataTypes.float)), 4);
    });

    it('should throw an error for invalid string representations of numeric values', () => {
      const encoder = newInstance();
      assert.throws(() => encoder.encode('hello!', getType(dataTypes.int)), TypeError);
      assert.throws(() => encoder.encode('hello!', getType(dataTypes.double)), TypeError);
      assert.throws(() => encoder.encode('hello!', getType(dataTypes.float)), TypeError);
    });
  });

  describe('#setRoutingKeyFromUser()', function () {
    const encoder = new Encoder(2, {});
    it('should concat Array of buffers in the correct format',function () {
      let options = getExecOptions({
        //Its an array of 3 values
        /** @type {Array|Buffer} */
        routingKey: [
          utils.allocBufferFromArray([1]), utils.allocBufferFromArray([2]), utils.allocBufferFromArray([3, 3])]
      });
      encoder.setRoutingKeyFromUser([1, 'text'], options);
      assert.ok(options.getRoutingKey());
      //The routingKey should have the form: [2-byte-length] + key + [0]
      // eslint-disable-next-line no-useless-concat
      assert.strictEqual(options.getRoutingKey().toString('hex'), '00010100' + '00010200' + '0002030300');

      options = getExecOptions({
        //Its an array of 1 value
        routingKey: [utils.allocBufferFromArray([1])]
      });
      encoder.setRoutingKeyFromUser([], options);
      //the result should be a single value
      assert.strictEqual(options.getRoutingKey().toString('hex'), '01');
    });

    it('should not affect Buffer routing keys', function () {
      let options = getExecOptions({
        routingKey: utils.allocBufferFromArray([1, 2, 3, 4])
      });
      const initialRoutingKey = options.getRoutingKey().toString('hex');
      encoder.setRoutingKeyFromUser([1, 'text'], options);
      assert.strictEqual(options.getRoutingKey().toString('hex'), initialRoutingKey);

      options = getExecOptions({
        routingIndexes: [1],
        routingKey: utils.allocBufferFromArray([1, 2, 3, 4])
      });
      encoder.setRoutingKeyFromUser([1, 'text'], options);
      //The routing key should take precedence over routingIndexes
      assert.strictEqual(options.getRoutingKey().toString('hex'), initialRoutingKey);
    });

    it('should not affect Token routing keys', function () {
      const token = new tokenizer.Murmur3Tokenizer().hash('4611686018427387904');
      const options = getExecOptions({
        routingIndexes: [1],
        routingKey: token
      });
      encoder.setRoutingKeyFromUser([1, 'text'], options);
      assert.strictEqual(options.getRoutingKey(), token);
    });

    it('should not affect TokenRange routing keys', function () {
      const murmur3 = new tokenizer.Murmur3Tokenizer();
      const start = murmur3.hash('-9223372036854775808');
      const end = murmur3.hash('4611686018427387904');
      const range = new token.TokenRange(start, end, murmur3);
      const options = getExecOptions({
        routingIndexes: [1],
        routingKey: range
      });
      encoder.setRoutingKeyFromUser([1, 'text'], options);
      assert.strictEqual(options.getRoutingKey(), range);
    });

    it('should build routing key based on routingIndexes', function () {
      let options = getExecOptions({
        hints: ['int'],
        routingIndexes: [0]
      });
      encoder.setRoutingKeyFromUser([1], options);
      assert.strictEqual(options.getRoutingKey().toString('hex'), '00000001');

      options = getExecOptions({
        hints: ['int', 'string', 'int'],
        routingIndexes: [0, 2]
      });
      encoder.setRoutingKeyFromUser([1, 'yeah', 2], options);
      //length1 + buffer1 + 0 + length2 + buffer2 + 0
      // eslint-disable-next-line no-useless-concat
      assert.strictEqual(options.getRoutingKey().toString('hex'), '0004' + '00000001' + '00' + '0004' + '00000002' + '00');

      options = getExecOptions({
        //less hints
        hints: ['int'],
        routingIndexes: [0, 2]
      });
      encoder.setRoutingKeyFromUser([1, 'yeah', utils.allocBufferFromArray([1, 1, 1, 1])], options);
      //length1 + buffer1 + 0 + length2 + buffer2 + 0
      // eslint-disable-next-line no-useless-concat
      assert.strictEqual(options.getRoutingKey().toString('hex'), '0004' + '00000001' + '00' + '0004' + '01010101' + '00');

      options = getExecOptions({
        //no hints
        routingIndexes: [1, 2]
      });
      encoder.setRoutingKeyFromUser([1, 'yeah', utils.allocBufferFromArray([1, 1, 1, 1])], options);
      assert.strictEqual(options.getRoutingKey().toString('hex'),
        //length1 + buffer1 + 0 + length2 + buffer2 + 0
        // eslint-disable-next-line no-useless-concat
        '0004' + utils.allocBufferFromString('yeah').toString('hex') + '00' + '0004' + '01010101' + '00');
    });

    it('should allow null/undefined routingIndexes', function () {
      const execOptions = getExecOptions({
        hints: ['int', 'text'],
        routingIndexes: [0, null, 2]
      });
      encoder.setRoutingKeyFromUser([1], execOptions);
      // It doesn't fail, it bypass routing logic
      assert.strictEqual(execOptions.getRoutingKey(), undefined);
    });

    it('should allow null or undefined routingKey parts', function () {
      let options = getExecOptions({
        routingKey: [utils.allocBufferFromArray([0]), null, utils.allocBufferFromArray([1])]
      });
      encoder.setRoutingKeyFromUser([], options);
      assert.strictEqual(options.getRoutingKey(), null);

      options = getExecOptions({
        routingKey: [utils.allocBufferFromArray([0]), undefined, utils.allocBufferFromArray([1])]
      });
      encoder.setRoutingKeyFromUser([], options);
      assert.strictEqual(options.getRoutingKey(), null);
    });

    it('should throw TypeError if invalid routingKey type is provided', function () {
      assert.throws(() => {
        encoder.setRoutingKeyFromUser([1, 'text'], getExecOptions({ routingKey: 123 }));
      }, TypeError);
    });
  });

  describe('#parseFqTypeName()', function () {
    it('should parse single type names', function () {
      const encoder = new Encoder(2, {});
      let type = encoder.parseFqTypeName('org.apache.cassandra.db.marshal.Int32Type');
      assert.strictEqual(dataTypes.int, type.code);
      type = encoder.parseFqTypeName('org.apache.cassandra.db.marshal.UUIDType');
      assert.strictEqual(dataTypes.uuid, type.code);
      type = encoder.parseFqTypeName('org.apache.cassandra.db.marshal.UTF8Type');
      assert.strictEqual(dataTypes.varchar, type.code);
      type = encoder.parseFqTypeName('org.apache.cassandra.db.marshal.BytesType');
      assert.strictEqual(dataTypes.blob, type.code);
      type = encoder.parseFqTypeName('org.apache.cassandra.db.marshal.FloatType');
      assert.strictEqual(dataTypes.float, type.code);
      type = encoder.parseFqTypeName('org.apache.cassandra.db.marshal.DoubleType');
      assert.strictEqual(dataTypes.double, type.code);
      type = encoder.parseFqTypeName('org.apache.cassandra.db.marshal.BooleanType');
      assert.strictEqual(dataTypes.boolean, type.code);
      type = encoder.parseFqTypeName('org.apache.cassandra.db.marshal.InetAddressType');
      assert.strictEqual(dataTypes.inet, type.code);
      type = encoder.parseFqTypeName('org.apache.cassandra.db.marshal.DateType');
      assert.strictEqual(dataTypes.timestamp, type.code);
      type = encoder.parseFqTypeName('org.apache.cassandra.db.marshal.TimestampType');
      assert.strictEqual(dataTypes.timestamp, type.code);
      type = encoder.parseFqTypeName('org.apache.cassandra.db.marshal.LongType');
      assert.strictEqual(dataTypes.bigint, type.code);
      type = encoder.parseFqTypeName('org.apache.cassandra.db.marshal.DecimalType');
      assert.strictEqual(dataTypes.decimal, type.code);
      type = encoder.parseFqTypeName('org.apache.cassandra.db.marshal.IntegerType');
      assert.strictEqual(dataTypes.varint, type.code);
      type = encoder.parseFqTypeName('org.apache.cassandra.db.marshal.CounterColumnType');
      assert.strictEqual(dataTypes.counter, type.code);
      type = encoder.parseFqTypeName('org.apache.cassandra.db.marshal.TimeUUIDType');
      assert.strictEqual(dataTypes.timeuuid, type.code);
      type = encoder.parseFqTypeName('org.apache.cassandra.db.marshal.AsciiType');
      assert.strictEqual(dataTypes.ascii, type.code);
    });

    it('should parse complex type names', function () {
      const encoder = new Encoder(2, {});
      let type = encoder.parseFqTypeName('org.apache.cassandra.db.marshal.ListType(org.apache.cassandra.db.marshal.Int32Type)');
      assert.strictEqual(dataTypes.list, type.code);
      assert.ok(type.info);
      assert.strictEqual(dataTypes.int, type.info.code);

      type = encoder.parseFqTypeName('org.apache.cassandra.db.marshal.SetType(org.apache.cassandra.db.marshal.UUIDType)');
      assert.strictEqual(dataTypes.set, type.code);
      assert.ok(type.info);
      assert.strictEqual(dataTypes.uuid, type.info.code);

      type = encoder.parseFqTypeName('org.apache.cassandra.db.marshal.SetType(org.apache.cassandra.db.marshal.TimeUUIDType)');
      assert.strictEqual(dataTypes.set, type.code);
      assert.ok(type.info);
      assert.strictEqual(dataTypes.timeuuid, type.info.code);

      type = encoder.parseFqTypeName('org.apache.cassandra.db.marshal.MapType(org.apache.cassandra.db.marshal.UTF8Type,org.apache.cassandra.db.marshal.LongType)');
      assert.strictEqual(dataTypes.map, type.code);
      assert.ok(Array.isArray(type.info));
      assert.strictEqual(dataTypes.varchar, type.info[0].code);
      assert.strictEqual(dataTypes.bigint, type.info[1].code);

      type = encoder.parseFqTypeName('org.apache.cassandra.db.marshal.TupleType(org.apache.cassandra.db.marshal.UTF8Type,org.apache.cassandra.db.marshal.Int32Type)');
      assert.strictEqual(dataTypes.tuple, type.code);
      assert.ok(Array.isArray(type.info));
      assert.strictEqual(dataTypes.varchar, type.info[0].code);
      assert.strictEqual(dataTypes.int, type.info[1].code);

      type = encoder.parseFqTypeName('org.apache.cassandra.db.marshal.VectorType(org.apache.cassandra.db.marshal.FloatType,10)');
      assert.strictEqual(dataTypes.custom, type.code);
      assert.ok(typeof type.info === 'object');
      assert.strictEqual(dataTypes.float, type.info[0].code);
      assert.strictEqual(10, type.info[1]);
    });

    it('should parse frozen types', function () {
      const encoder = new Encoder(2, {});
      let type = encoder.parseFqTypeName('org.apache.cassandra.db.marshal.FrozenType(org.apache.cassandra.db.marshal.ListType(org.apache.cassandra.db.marshal.TimeUUIDType))');
      assert.strictEqual(dataTypes.list, type.code);
      assert.ok(type.info);
      assert.strictEqual(dataTypes.timeuuid, type.info.code);

      type = encoder.parseFqTypeName('org.apache.cassandra.db.marshal.MapType(org.apache.cassandra.db.marshal.UTF8Type,org.apache.cassandra.db.marshal.FrozenType(org.apache.cassandra.db.marshal.ListType(org.apache.cassandra.db.marshal.Int32Type)))');
      assert.strictEqual(dataTypes.map, type.code);
      assert.ok(Array.isArray(type.info));
      assert.strictEqual(dataTypes.varchar, type.info[0].code);
      assert.strictEqual(dataTypes.list, type.info[1].code);
      const subType = type.info[1].info;
      assert.ok(subType);
      assert.strictEqual(dataTypes.int, subType.code);
    });

    it('should parse udt types', function () {
      const encoder = new Encoder(2, {});
      const typeText =
        'org.apache.cassandra.db.marshal.UserType(' +
        'tester,70686f6e65,616c696173:org.apache.cassandra.db.marshal.UTF8Type,6e756d626572:org.apache.cassandra.db.marshal.UTF8Type' +
        ')';
      const dataType = encoder.parseFqTypeName(typeText);
      assert.strictEqual(dataTypes.udt, dataType.code);
      //Udt name
      assert.ok(dataType.info);
      assert.strictEqual('phone', dataType.info.name);
      assert.strictEqual(2, dataType.info.fields.length);
      assert.strictEqual('alias', dataType.info.fields[0].name);
      assert.strictEqual(dataTypes.varchar, dataType.info.fields[0].type.code);
      assert.strictEqual('number', dataType.info.fields[1].name);
      assert.strictEqual(dataTypes.varchar, dataType.info.fields[1].type.code);
    });

    it('should parse nested udt types', function () {
      const encoder = new Encoder(2, {});
      const typeText =
        'org.apache.cassandra.db.marshal.UserType(' +
        'tester,' +
        '61646472657373,' +
        '737472656574:org.apache.cassandra.db.marshal.UTF8Type,' +
        '5a4950:org.apache.cassandra.db.marshal.Int32Type,' +
        '70686f6e6573:org.apache.cassandra.db.marshal.SetType(' +
        'org.apache.cassandra.db.marshal.UserType(' +
        'tester,' +
        '70686f6e65,' +
        '616c696173:org.apache.cassandra.db.marshal.UTF8Type,' +
        '6e756d626572:org.apache.cassandra.db.marshal.UTF8Type))' +
        ')';
      const dataType = encoder.parseFqTypeName(typeText);
      assert.strictEqual(dataTypes.udt, dataType.code);
      assert.strictEqual('address', dataType.info.name);
      assert.strictEqual('tester', dataType.info.keyspace);
      const subTypes = dataType.info.fields;
      assert.strictEqual(3, subTypes.length);
      assert.strictEqual('street,ZIP,phones', subTypes.map(function (f) {return f.name;}).join(','));
      assert.strictEqual(dataTypes.varchar, subTypes[0].type.code);
      assert.strictEqual(dataTypes.set, subTypes[2].type.code);
      //field name
      assert.strictEqual('phones', subTypes[2].name);

      const phonesSubType = subTypes[2].type.info;
      assert.strictEqual(dataTypes.udt, phonesSubType.code);
      assert.strictEqual('phone', phonesSubType.info.name);
      assert.strictEqual('tester', phonesSubType.info.keyspace);
      assert.strictEqual(2, phonesSubType.info.fields.length);
      assert.strictEqual('alias', phonesSubType.info.fields[0].name);
      assert.strictEqual('number', phonesSubType.info.fields[1].name);
    });
  });

  describe('#parseTypeName()', function () {
    it('should parse single type names', async () => {
      const encoder = new Encoder(4, {});
      /* eslint-disable no-multi-spaces */
      const items = [
        ['int',        dataTypes.int],
        ['uuid',       dataTypes.uuid],
        ['text',       dataTypes.text],
        ['varchar',    dataTypes.varchar],
        ['blob',       dataTypes.blob],
        ['float',      dataTypes.float],
        ['double',     dataTypes.double],
        ['boolean',    dataTypes.boolean],
        ['inet',       dataTypes.inet],
        ['timestamp',  dataTypes.timestamp],
        ['bigint',     dataTypes.bigint],
        ['decimal',    dataTypes.decimal],
        ['varint',     dataTypes.varint],
        ['counter',    dataTypes.counter],
        ['timeuuid',   dataTypes.timeuuid],
        ['ascii',      dataTypes.ascii]
      ];
      /* eslint-enable no-multi-spaces */

      for (const item of items) {
        const dataType = await encoder.parseTypeName('ks1', item[0], 0, null, helper.failop);
        assert.ok(dataType);
        assert.strictEqual(dataType.code, item[1]);
      }
    });

    it('should parse complex type names', async () => {
      const encoder = new Encoder(4, {});
      const items = [
        ['list<int>', dataTypes.list, dataTypes.int],
        ['set<uuid>', dataTypes.set, dataTypes.uuid],
        ['set<timeuuid>', dataTypes.set, dataTypes.timeuuid],
        ['map<varchar,bigint>', dataTypes.map, [dataTypes.varchar, dataTypes.bigint]],
        ['tuple<varchar,int>', dataTypes.tuple, [dataTypes.varchar, dataTypes.int]],
        ['frozen<list<timeuuid>>', dataTypes.list, dataTypes.timeuuid],
        ['map<text,frozen<list<int>>>', dataTypes.map, [dataTypes.text, dataTypes.list]],
        ['vector<float,20>', dataTypes.custom, {code: dataTypes.float, dimension: 20}]
      ];

      for (const item of items) {
        const dataType = await encoder.parseTypeName('ks1', item[0], 0, null, helper.failop);
        assert.ok(dataType, `Type not parsed for ${item[0]}`);
        assert.strictEqual(dataType.code, item[1]);
        assert.notEqual(dataType.info, null);
        if (Array.isArray(item[2])) {
          assert.strictEqual(dataType.info.length, item[2].length);
          dataType.info.forEach(function (childType, i) {
            // If it's an object use the code property, otherwise just use the value itself
            assert.strictEqual((childType.code || childType), item[2][i]);
          });
        }
        else if (typeof item[2] === 'object') {
          assert.strictEqual(dataType.info[0].code, item[2].code);
          assert.strictEqual(dataType.info[1], item[2].dimension);
        }
        else {
          assert.strictEqual(dataType.info.code, item[2]);
        }
      }
    });

    it('should parse nested subtypes', async () => {
      const encoder = new Encoder(4, {});
      const name = 'map<text,frozen<list<frozen<map<text,frozen<list<int>>>>>>>';
      const type = await encoder.parseTypeName('ks1', name, 0, null, helper.failop);
      assert.ok(type);
      assert.strictEqual(type.code, dataTypes.map);
      assert.strictEqual(type.info[0].code, dataTypes.text);
      assert.strictEqual(type.info[1].code, dataTypes.list);
      const subType1 = type.info[1];
      assert.strictEqual(subType1.info.code, dataTypes.map);
      const subType2 = subType1.info.info[1];
      assert.strictEqual(subType2.code, dataTypes.list);
      assert.strictEqual(subType2.info.code, dataTypes.int);
    });

    [
      true, false
    ].forEach(frozen => {
      it(`should parse udts with frozen ${frozen}`, async () => {
        const encoder = new Encoder(4, {});
        const udtResolver = sinon.spy(() => Promise.resolve('udt info dummy'));
        const name = frozen ? 'frozen<address>' : 'address';
        const type = await encoder.parseTypeName('ks_sample', name, 0, null, udtResolver);
        assert.ok(type);
        assert.strictEqual(type.code, dataTypes.udt);
        assert.strictEqual(type.options.frozen, frozen);
        assert.strictEqual(udtResolver.callCount, 1);
        assert.deepStrictEqual(udtResolver.firstCall.args, ['ks_sample', 'address']);
      });
    });

    [
      { name: 'PHONE', frozen: true },
      { name: 'PhoNe', frozen: false }
    ].forEach(({ name, frozen }) => {
      it(`should parse quoted udts with frozen ${frozen}`, async () => {
        const encoder = new Encoder(4, {});
        const udtResolver = sinon.spy(() => Promise.resolve('udt info dummy'));
        const nameParameter = frozen ? `frozen<"${name}">` : `"${name}"`;
        const type = await encoder.parseTypeName('ks_sample2', nameParameter, 0, null, udtResolver);
        assert.strictEqual(type.code, dataTypes.udt);
        assert.strictEqual(type.options.frozen, frozen);
        assert.strictEqual(udtResolver.callCount, 1);
        assert.deepStrictEqual(udtResolver.firstCall.args, ['ks_sample2', name]);
      });
    });

    it('should callback with TypeError when not found', async () => {
      const encoder = new Encoder(4, {});
      const udtResolver = sinon.spy(() => Promise.resolve(null));
      await helper.assertThrowsAsync(encoder.parseTypeName('ks2', 'WHATEVER', 0, null, udtResolver), TypeError);
      assert.ok(udtResolver.calledOnce);
    });

    it('should callback with the same error if udtResolver fails', async () => {
      const encoder = new Encoder(4, {});
      const testError = new Error('Test error');
      const udtResolver = sinon.spy(() => Promise.reject(testError));

      const err = await helper.assertThrowsAsync(encoder.parseTypeName('ks2', 'WHATEVER', 0, null, udtResolver));
      assert.strictEqual(err, testError);
    });
  });

  describe('#parseKeyTypes', function () {
    const encoder = new Encoder(1, {});
    it('should parse single type', function () {
      let value = 'org.apache.cassandra.db.marshal.UTF8Type';
      let result = encoder.parseKeyTypes(value);
      assert.strictEqual(result.types.length, 1);
      assert.strictEqual(result.types[0].code, types.dataTypes.varchar);
      value = 'org.apache.cassandra.db.marshal.TimeUUIDType';
      result = encoder.parseKeyTypes(value);
      assert.strictEqual(result.types.length, 1);
      assert.strictEqual(result.types[0].code, types.dataTypes.timeuuid);
      assert.strictEqual(result.isComposite, false);
      assert.strictEqual(result.hasCollections, false);
    });

    it('should parse composites', function () {
      const value = 'org.apache.cassandra.db.marshal.CompositeType(org.apache.cassandra.db.marshal.Int32Type,org.apache.cassandra.db.marshal.UTF8Type)';
      const result = encoder.parseKeyTypes(value);
      assert.strictEqual(result.types.length, 2);
      assert.strictEqual(result.types[0].code, types.dataTypes.int);
      assert.strictEqual(result.types[1].code, types.dataTypes.varchar);
      assert.strictEqual(result.isComposite, true);
      assert.strictEqual(result.hasCollections, false);
    });

    it('should parse composites with collection types', function () {
      const value = 'org.apache.cassandra.db.marshal.CompositeType(org.apache.cassandra.db.marshal.UTF8Type,org.apache.cassandra.db.marshal.Int32Type,org.apache.cassandra.db.marshal.ColumnToCollectionType(6c6973745f73616d706c65:org.apache.cassandra.db.marshal.ListType(org.apache.cassandra.db.marshal.Int32Type),6d61705f73616d706c65:org.apache.cassandra.db.marshal.MapType(org.apache.cassandra.db.marshal.Int32Type,org.apache.cassandra.db.marshal.Int32Type)))';
      const result = encoder.parseKeyTypes(value);
      assert.strictEqual(result.types.length, 4);
      assert.strictEqual(result.types[0].code, types.dataTypes.varchar);
      assert.strictEqual(result.types[1].code, types.dataTypes.int);
      assert.strictEqual(result.types[2].code, types.dataTypes.list);
      assert.strictEqual(result.types[3].code, types.dataTypes.map);
    });
  });

  describe('constructor', function () {
    it('should define instance members', function () {
      const encoder = new Encoder(4, {});
      assert.strictEqual(typeof encoder.encodeBlob, 'function');
      assert.strictEqual(typeof encoder.decodeBlob, 'function');
      assert.strictEqual(typeof encoder.protocolVersion, 'number');
    });
  });

  describe('prototype', function () {
    it('should only expose encode() and decode() functions', function () {
      const keys = Object.keys(Encoder.prototype);
      assert.deepStrictEqual(keys, ['decode', 'encode']);
      keys.forEach(function (k) {
        assert.strictEqual(typeof Encoder.prototype[k], 'function');
      });
    });
  });
});

function getExecOptions(options) {
  const result = ExecutionOptions.empty();
  let routingKey = options.routingKey;
  result.setRoutingKey = v => routingKey = v;
  result.getRoutingKey = () => routingKey;
  result.getHints = () => options.hints;
  result.getRoutingIndexes = () => options.routingIndexes;
  return result;
}

function newInstance(protocolVersion, clientOptions) {
  return new Encoder(protocolVersion || types.protocolVersion.maxSupported, clientOptions || {});
}

function getType(typeCode) {
  return { code: typeCode };
}

function assertBuffer(buffer, length) {
  helper.assertInstanceOf(buffer, Buffer);
  assert.strictEqual(buffer.length, length);
}<|MERGE_RESOLUTION|>--- conflicted
+++ resolved
@@ -14,20 +14,6 @@
  * limitations under the License.
  */
 'use strict';
-<<<<<<< HEAD
-const { assert } = require('chai');
-const sinon = require('sinon');
-const util = require('util');
-const utils = require('../../lib/utils');
-const tokenizer = require('../../lib/tokenizer');
-const token = require('../../lib/token');
-const Vector = require('../../lib/types/vector');
-import Encoder from '../../lib/encoder';
-const types = require('../../index').types;
-const ExecutionOptions = require('../../lib/execution-options').ExecutionOptions;
-const dataTypes = types.dataTypes;
-const helper = require('../test-helper');
-=======
 import { assert } from "chai";
 import sinon from "sinon";
 import util from "util";
@@ -39,7 +25,6 @@
 import { types } from "../../index";
 import helper from "../test-helper";
 import { ExecutionOptions } from "../../lib/execution-options";
->>>>>>> 2f1eb9f0
 
 const dataTypes = types.dataTypes;
 const zeroLengthTypesSupported = new Set([
