<<<<<<< HEAD
/**
 * Copyright (C) 2016-2017 DataStax, Inc.
 *
 * Please see the license for details:
 * http://www.datastax.com/terms/datastax-dse-driver-license-terms
 */
'use strict';
var assert = require('assert');
var util = require('util');
var events = require('events');
=======
"use strict";
const assert = require('assert');
const util = require('util');
const events = require('events');
>>>>>>> cf4ac7f9

const hostModule = require('../../lib/host');
const Host = hostModule.Host;
const HostConnectionPool = require('../../lib/host-connection-pool');
const Metadata = require('../../lib/metadata');
const HostMap = hostModule.HostMap;
const types = require('../../lib/types');
const clientOptions = require('../../lib/client-options');
const defaultOptions = clientOptions.defaultOptions();
defaultOptions.pooling.coreConnectionsPerHost = clientOptions.coreConnectionsPerHostV3;
const utils = require('../../lib/utils.js');
const policies = require('../../lib/policies');
const helper = require('../test-helper');
const reconnection = policies.reconnection;

describe('HostConnectionPool', function () {
  this.timeout(5000);
  describe('#create()', function () {
    it('should create the pool once', function (done) {
      const hostPool = newHostConnectionPoolInstance( { pooling: { warmup: true }} );
      hostPool._createConnection = function () {
        return { open: function (cb) {
          setTimeout(cb, 30);
        }};
      };
      hostPool.coreConnectionsLength = 10;
      utils.times(5, function (n, next) {
        //even though it is called multiple times in parallel
        //it should only create a pool with 10 connections
        hostPool.create(true, function (err) {
          assert.equal(err, null);
          assert.strictEqual(hostPool.connections.length, 10);
          next();
        });
      }, done);
    });
    it('should never callback with unopened connections', function (done) {
      const hostPool = newHostConnectionPoolInstance();
      hostPool.coreConnectionsLength = 10;
      hostPool._createConnection = function () {
        return {
          open: function (cb) {
            this.connected = true;
            setTimeout(cb, 30);
          }
        };
      };
      utils.times(5, function(n, next) {
        setTimeout(function () {
          hostPool.create(false, function (err) {
            assert.ifError(err);
            const closedConnections = hostPool.connections.filter(function (x) {return !x.connected;}).length;
            if (closedConnections)
            {
              return next(new Error('All connections should be opened: ' + closedConnections + ' closed'));
            }
            next();
          });
        }, n);
      }, function (err) {
        assert.ifError(err);
        done();
      });
    });
    it('should never callback with unopened connections when resizing', function (done) {
      const hostPool = newHostConnectionPoolInstance();
      hostPool.coreConnectionsLength = 1;
      hostPool._createConnection = function () {
        return {
          open: function (cb) {
            this.connected = true;
            setTimeout(cb, 50);
          }
        };
      };
      let counter = 0;
      utils.timesLimit(10, 4, function(n, next) {
        counter++;
        hostPool.create(false, function (err) {
          setImmediate(function () {
            assert.ifError(err);
            const closedConnections = hostPool.connections.filter(function (x) {return !x.connected;}).length;
            if (closedConnections) {
              return next(new Error('All connections should be opened: ' + closedConnections + ' closed'));
            }
            if (counter > 5) {
              hostPool.coreConnectionsLength = 15;
            }
            next();
          });
        });
      }, done);
    });
    it('should remove connections and callback in error if state changed to closing', function (done) {
      const hostPool = newHostConnectionPoolInstance();
      hostPool._createConnection = function () {
        return { open: helper.callbackNoop, close: helper.noop };
      };
      process.nextTick(function () {
        // Set the state to shutdown
        hostPool.shutdown(helper.noop);
      });
      hostPool.create(false, function (err) {
        helper.assertInstanceOf(err, Error);
        assert.strictEqual(err.message, 'Pool is being closed');
        assert.strictEqual(0, hostPool.connections.length);
        done();
      });
    });
  });
  describe('#borrowConnection()', function () {
    it('should get an open connection', function (done) {
      const hostPool = newHostConnectionPoolInstance();
      hostPool.coreConnectionsLength = 10;
      hostPool._createConnection = function () {
        return {
          open: function (cb) {
            this.connected = true;
            setTimeout(cb, 30);
          },
          getInFlight: helper.functionOf(0)
        };
      };
      hostPool.borrowConnection(function (err, c) {
        assert.equal(err, null);
        assert.notEqual(c, null);
        //its a connection or is a mock
        assert.ok(c.open instanceof Function);
        done();
      });
    });
  });
  describe('#drainAndShutdown()', function () {
    it('should wait for connections to drain before shutting down', function (done) {
      const hostPool = newHostConnectionPoolInstance();
      const c = new events.EventEmitter();
      c.getInFlight = helper.functionOf(100);
      hostPool.connections = [
        c,
        { close: helper.noop, getInFlight: helper.functionOf(0) }
      ];
      hostPool.drainAndShutdown();
      let drained, closed;
      hostPool.once('close', function () {
        assert.ok(drained);
        assert.ok(closed);
        done();
      });
      c.close = function () {
        closed = true;
      };
      setImmediate(function () {
        drained = true;
        c.emit('drain');
      });
    });
    it('should timeout when draining connections takes longer than expected', function (done) {
      const hostPool = newHostConnectionPoolInstance({ socketOptions: { readTimeout: 20 } });
      const c = new events.EventEmitter();
      c.getInFlight = helper.functionOf(100);
      hostPool.connections = [ c ];
      hostPool.drainAndShutdown();
      let closed;
      hostPool.once('close', function () {
        assert.ok(closed);
      });
      c.close = function () {
        closed = true;
      };
      setTimeout(function () {
        // Its not closed immediately
        assert.ok(!closed);
      }, 10);
      setTimeout(function () {
        // Drain was never emitted but the pool is closed
        assert.ok(closed);
        assert.strictEqual(hostPool.connections.length, 0);
        done();
      }, 140);
    });
    it('should wait for creation before setting state to init', function (done) {
      const hostPool = newHostConnectionPoolInstance();
      hostPool._createConnection = function () {
        return { open: helper.callbackNoop, close: helper.noop };
      };
      let created;
      let sync = true;
      hostPool.create(false, function (err) {
        assert.ok(err);
        created = sync !== true;
      });
      sync = false;
      hostPool.drainAndShutdown();
      hostPool.once('close', function () {
        assert.ok(created);
        done();
      });
    });
  });
  describe('#_attemptNewConnection()', function () {
    it('should create and attempt to open a connection', function (done) {
      const hostPool = newHostConnectionPoolInstance();
      let openCalled = 0;
      const c = {
        open: function (cb) {
          openCalled++;
          setImmediate(cb);
        }
      };
      hostPool._createConnection = function () {
        return c;
      };
      hostPool._attemptNewConnection(utils.noop);
      setTimeout(function () {
        assert.strictEqual(1, openCalled);
        done();
      }, 50);
    });
    it('should callback in error when open fails', function (done) {
      const hostPool = newHostConnectionPoolInstance();
      let openCalled = 0;
      let closeCalled = 0;
      const c = {
        open: function (cb) {
          openCalled++;
          setImmediate(function () {
            cb(new Error('test open err'));
          });
        },
        close: function () {
          closeCalled++;
        }
      };
      hostPool._createConnection = function () {
        return c;
      };
      hostPool._attemptNewConnection(function (err) {
        helper.assertInstanceOf(err, Error);
        assert.strictEqual(openCalled, 1);
        assert.strictEqual(closeCalled, 1);
        done();
      });
    });
    it('should callback when open succeeds', function (done) {
      const hostPool = newHostConnectionPoolInstance();
      const c = {
        open: function (cb) {
          setImmediate(cb);
        }
      };
      hostPool._createConnection = function () {
        return c;
      };
      hostPool._attemptNewConnection(function (err) {
        assert.ifError(err);
        done();
      });
    });
  });
  describe('minInFlight()', function () {
    it('should round robin with between connections with the same amount of in-flight requests', function () {
      /** @type {Array.<Connection>} */
      const connections = [];
      for (let i = 0; i < 3; i++) {
        connections.push({ getInFlight: helper.functionOf(0), index: i});
      }
      const initial = HostConnectionPool.minInFlight(connections).index;
      for (let i = 1; i < 10; i++) {
        assert.strictEqual((initial + i) % connections.length, HostConnectionPool.minInFlight(connections).index);
      }
    });
  });
});
describe('Host', function () {
  describe('constructor', function () {
    it('should listen for pool idleRequestError event', function (done) {
      const host = newHostInstance(defaultOptions);
      host._distance = types.distance.local;
      //should be marked as down
      host.on('down', done);
      const create = host.pool._createConnection.bind(host.pool);
      const c = create();
      host.pool._createConnection = function () {
        c.open = helper.callbackNoop;
        return c;
      };
      host.borrowConnection(function () {
        host.pool.connections[0].emit('idleRequestError', new Error('Test error'), c);
      });
    });
  });
  describe('#borrowConnection()', function () {
    const options = {
      pooling: {
        coreConnectionsPerHost: {}
      },
      policies: {
        reconnection: new reconnection.ConstantReconnectionPolicy(1)
      }
    };
    it('should get an open connection', function (done) {
      const host = newHostInstance(defaultOptions);
      const create = host.pool._createConnection.bind(host.pool);
      host.pool._createConnection = function () {
        const c = create();
        c.open = helper.callbackNoop;
        return c;
      };
      host.borrowConnection(function (err, c) {
        assert.equal(err, null);
        assert.notEqual(c, null);
        //its a connection or is a mock
        assert.ok(c.open instanceof Function);
        //Only 1 connection should be created as the distance has not been set
        assert.equal(host.pool.connections.length, 1);
        done();
      });
    });
    it('should trigger the creation of a pool of size determined by the distance', function (done) {
      options.pooling.coreConnectionsPerHost[types.distance.local] = 5;
      const host = newHostInstance(options);
      const create = host.pool._createConnection.bind(host.pool);
      host.pool._createConnection = function () {
        const c = create();
        c.open = helper.callbackNoop;
        return c;
      };
      // setup the distance and expected connections for the host
      host.setDistance(types.distance.local);
      host.borrowConnection(function (err, c) {
        assert.equal(err, null);
        assert.notEqual(c, null);
        //its a connection or is a mock
        assert.ok(c.open instanceof Function);
        // initially just 1 connection
        assert.equal(host.pool.connections.length, 1);
        setTimeout(function () {
          // all connections should be created by now
          assert.equal(host.pool.connections.length, 5);
          done();
        }, 100);
      });
    });
    it('should resize the pool after distance is set', function (done) {
      options.pooling.coreConnectionsPerHost[types.distance.local] = 3;
      const host = newHostInstance(options);
      const create = host.pool._createConnection.bind(host.pool);
      host.pool._createConnection = function () {
        const c = create();
        c.open = helper.callbackNoop;
        return c;
      };
      utils.series([
        function (next) {
          host.borrowConnection(function (err, c) {
            assert.equal(err, null);
            assert.notEqual(c, null);
            //Just 1 connection at the beginning
            assert.equal(host.pool.connections.length, 1);
            next();
          });
        },
        function (next) {
          host.setDistance(types.distance.local);
          host.borrowConnection(function (err) {
            assert.ifError(err);
            //Pool resizing happen in the background
            setTimeout(next, 100);
          });
        },
        function (next) {
          //Check multiple times in parallel
          utils.times(10, function (n, timesNext) {
            host.borrowConnection(function (err, c) {
              assert.equal(err, null);
              assert.notEqual(c, null);
              //The right size afterwards
              assert.equal(host.pool.connections.length, 3);
              timesNext();
            });
          }, next);
        }
      ], done);
    });
  });
  describe('#setUp()', function () {
    it('should reset the reconnection schedule when bring it up', function () {
      const maxDelay = 1000;
      const options = utils.extend({
        policies: {
          reconnection: new reconnection.ExponentialReconnectionPolicy(50, maxDelay, false)
        }}, defaultOptions);
      const host = newHostInstance(options);
      const create = host.pool._createConnection.bind(host.pool);
      host.pool._createConnection = function () {
        const c = create();
        c.open = helper.callbackNoop;
        return c;
      };
      const initialSchedule = options.policies.reconnection.newSchedule();
      host.reconnectionSchedule = initialSchedule;
      host.setDownAt = 1;
      host.setUp();
      assert.notStrictEqual(host.reconnectionSchedule, initialSchedule);
    });
  });
  describe('#setDown()', function () {
    it('should emit event when called', function (done) {
      const host = newHostInstance(defaultOptions);
      host.on('down', done);
      host.setDown();
      host.shutdown(false);
    });
  });
  describe('#getActiveConnection()', function () {
    it('should return null if a the pool is initialized', function () {
      const h = newHostInstance(defaultOptions);
      assert.strictEqual(h.getActiveConnection(), null);
    });
  });
  describe('#setDistance()', function () {
    it('should call checkIsUp() when the new distance is local and was down', function () {
      const host = newHostInstance(defaultOptions);
      host._distance = types.distance.ignored;
      host.setDownAt = 1;
      let checkIsUpCalled = 0;
      host.checkIsUp = function () { checkIsUpCalled++; };
      host.setDistance(types.distance.local);
      assert.strictEqual(checkIsUpCalled, 1);
    });
    it('should call drainAndShutdown() and emit when the new distance is ignored', function () {
      const host = newHostInstance(defaultOptions);
      host._distance = types.distance.local;
      let drainAndShutdownCalled = 0;
      let ignoreEventCalled = 0;
      host.pool.drainAndShutdown = function () { drainAndShutdownCalled++; };
      host.once('ignore', function () {
        ignoreEventCalled++;
      });
      host.setDistance(types.distance.ignored);
      assert.strictEqual(drainAndShutdownCalled, 1);
      assert.strictEqual(ignoreEventCalled, 1);
      assert.strictEqual(host.pool.coreConnectionsLength, 0);
    });
    it('should not call drainAndShutdown() when the new distance is ignored and was previously ignored', function () {
      const host = newHostInstance(defaultOptions);
      host._distance = types.distance.ignored;
      let drainAndShutdownCalled = 0;
      let ignoreEventCalled = 0;
      host.pool.drainAndShutdown = function () { drainAndShutdownCalled++; };
      host.once('ignore', function () {
        ignoreEventCalled++;
      });
      host.setDistance(types.distance.ignored);
      assert.strictEqual(drainAndShutdownCalled, 0);
      assert.strictEqual(ignoreEventCalled, 0);
    });
  });
  describe('#removeFromPool()', function () {
    it('should remove the connection in a new array instance', function () {
      const host = newHostInstance(defaultOptions);
      const initialConnections = [ newConnectionMock(), newConnectionMock() ];
      host.pool.connections = initialConnections;
      host.removeFromPool(initialConnections[0]);
      assert.deepEqual(host.pool.connections, [ initialConnections[1] ]);
      assert.notStrictEqual(host.pool.connections, initialConnections);
      host.shutdown(false);
    });
    it('should issue a new connection attempt when pool size is smaller than config', function () {
      const host = newHostInstance(defaultOptions);
      const initialConnections = [ newConnectionMock(), newConnectionMock() ];
      host.pool.connections = initialConnections;
      host.pool.coreConnectionsLength = 10;
      assert.ok(!host.pool.hasScheduledNewConnection());
      host.removeFromPool(initialConnections[1]);
      assert.deepEqual(host.pool.connections, [ initialConnections[0] ]);
      assert.ok(host.pool.hasScheduledNewConnection());
      assert.ok(host.isUp());
      host.shutdown(false);
    });
    it('should set the host down when no connections', function () {
      const host = newHostInstance(defaultOptions);
      const initialConnections = [ newConnectionMock()];
      host.pool.connections = initialConnections;
      host._distance = types.distance.local;
      assert.ok(!host.pool.hasScheduledNewConnection());
      assert.ok(host.isUp());
      host.removeFromPool(initialConnections[0]);
      assert.deepEqual(host.pool.connections, []);
      assert.ok(host.pool.hasScheduledNewConnection());
      assert.ok(!host.isUp());
      host.shutdown(false);
    });
    it('should not set the host down when it is ignored', function () {
      const host = newHostInstance(defaultOptions);
      const initialConnections = [ newConnectionMock()];
      host.pool.connections = initialConnections;
      host._distance = types.distance.ignored;
      assert.ok(host.isUp());
      host.removeFromPool(initialConnections[0]);
      assert.deepEqual(host.pool.connections, []);
      assert.ok(host.isUp());
      host.shutdown(false);
    });
  });
  describe('#checkHealth()', function () {
    it('should remove connection from Array and invoke close', function (done) {
      const host = newHostInstance(defaultOptions);
      let closeInvoked = 0;
      const c = {
        timedOutOperations: 1000,
        close: function () {
          closeInvoked++;
        }
      };
      const initialConnections = [ newConnectionMock(), newConnectionMock(), c];
      host.pool.connections = initialConnections;
      host.checkHealth(c);
      setImmediate(function () {
        assert.strictEqual(1, closeInvoked);
        assert.deepEqual(host.pool.connections, initialConnections.slice(0, 2));
        // different references
        assert.notStrictEqual(initialConnections, host.pool.connections);
        host.shutdown(false);
        done();
      });
    });
    it('should remove set host down when no more connections available', function (done) {
      const host = newHostInstance(defaultOptions);
      host._distance = types.distance.local;
      host.pool.connections = [ newConnectionMock() ];
      assert.ok(host.isUp());
      host.checkHealth(host.pool.connections[0]);
      setImmediate(function () {
        assert.strictEqual(host.pool.connections.length, 0);
        assert.ok(!host.isUp());
        host.shutdown(false);
        done();
      });
    });
  });
  describe('#checkIsUp()', function () {
    it('should schedule a connection attempt', function () {
      const host = newHostInstance(defaultOptions);
      host.setDownAt = 1;
      assert.ok(!host.pool.hasScheduledNewConnection());
      host.checkIsUp();
      assert.ok(host.pool.hasScheduledNewConnection());
      host.shutdown(false);
    });
    it('should reset the reconnection schedule and set the delay to 0', function () {
      const host = newHostInstance(defaultOptions);
      host.setDownAt = 1;
      host.reconnectionDelay = 1;
      const reconnectionSchedule = host.reconnectionSchedule;
      assert.ok(!host.pool.hasScheduledNewConnection());
      host.checkIsUp();
      assert.notStrictEqual(host.reconnectionSchedule, reconnectionSchedule);
      assert.strictEqual(host.reconnectionDelay, 0);
      assert.ok(host.pool.hasScheduledNewConnection());
      host.shutdown(false);
    });
    it('should not issue a connection attempt if host is UP', function () {
      const host = newHostInstance(defaultOptions);
      assert.ok(!host.pool.hasScheduledNewConnection());
      host.checkIsUp();
      assert.ok(!host.pool.hasScheduledNewConnection());
    });
  });
  describe('#warmupPool()', function () {
    it('should create the exact amount of connections after borrowing when opening is instant', function (done) {
      const host = newHostInstance(defaultOptions);
      host._distance = types.distance.local;
      host.pool.coreConnectionsLength = 4;
      host.pool._createConnection = function () {
        return { open: helper.callbackNoop };
      };
      host.borrowConnection(function (err) {
        assert.ifError(err);
        host.warmupPool(function (err) {
          assert.ifError(err);
          assert.strictEqual(host.pool.coreConnectionsLength, host.pool.connections.length);
          setTimeout(function () {
            assert.strictEqual(host.pool.coreConnectionsLength, host.pool.connections.length);
            done();
          }, 100);
        });
      });
    });
    it('should create the exact amount of connections after borrowing when opening takes some time', function (done) {
      const host = newHostInstance(defaultOptions);
      host._distance = types.distance.local;
      host.pool.coreConnectionsLength = 3;
      host.pool._createConnection = function () {
        return ({ open: function open(cb) {
          setTimeout(cb, 20);
        }});
      };
      host.borrowConnection(function (err) {
        assert.ifError(err);
        host.warmupPool(function (err) {
          assert.ifError(err);
          assert.strictEqual(host.pool.coreConnectionsLength, host.pool.connections.length);
          setTimeout(function () {
            assert.strictEqual(host.pool.coreConnectionsLength, host.pool.connections.length);
            done();
          }, 200);
        });
      });
    });
    it('should create the exact amount of connections when opening is instant', function (done) {
      const host = newHostInstance(defaultOptions);
      host._distance = types.distance.local;
      host.pool.coreConnectionsLength = 4;
      host.pool._createConnection = function () {
        return { open: helper.callbackNoop };
      };
      host.warmupPool(function (err) {
        assert.ifError(err);
        assert.strictEqual(host.pool.coreConnectionsLength, host.pool.connections.length);
        setTimeout(function () {
          assert.strictEqual(host.pool.coreConnectionsLength, host.pool.connections.length);
          done();
        }, 100);
      });
    });
    it('should create the exact amount of connections when opening takes some time', function (done) {
      const host = newHostInstance(defaultOptions);
      host._distance = types.distance.local;
      host.pool.coreConnectionsLength = 3;
      host.pool._createConnection = function () {
        return ({ open: function open(cb) {
          setTimeout(cb, 20);
        }});
      };
      host.warmupPool(function (err) {
        assert.ifError(err);
        assert.strictEqual(host.pool.coreConnectionsLength, host.pool.connections.length);
        setTimeout(function () {
          assert.strictEqual(host.pool.coreConnectionsLength, host.pool.connections.length);
          done();
        }, 200);
      });
    });
  });
});
describe('HostMap', function () {
  describe('#values()', function () {
    it('should return a frozen array', function () {
      const map = new HostMap();
      map.set('h1', 'h1');
      const values = map.values();
      assert.strictEqual(values.length, 1);
      assert.ok(Object.isFrozen(values));
    });
    it('should return the same instance as long as the value does not change', function () {
      const map = new HostMap();
      map.set('h1', 'h1');
      const values1 = map.values();
      const values2 = map.values();
      assert.strictEqual(values1, values2);
      map.set('h2', 'h2');
      const values3 = map.values();
      assert.strictEqual(values3.length, 2);
      assert.notEqual(values3, values1);
    });
  });
  describe('#set()', function () {
    it('should modify the cached values', function () {
      const map = new HostMap();
      map.set('h1', 'v1');
      const values = map.values();
      assert.strictEqual(util.inspect(values), util.inspect(['v1']));
      map.set('h1', 'v1a');
      assert.strictEqual(util.inspect(map.values()), util.inspect(['v1a']));
      assert.strictEqual(map.get('h1'), 'v1a');
      assert.notStrictEqual(map.values(), values);
    });
  });
});

/**
 * @returns {HostConnectionPool}
 */
function newHostConnectionPoolInstance(options) {
  options = utils.extend({ logEmitter: function () {} }, defaultOptions, options);
  return new HostConnectionPool(newHostInstance(options), 2);
}

/**
 * @param {Object} options
 * @returns {Host}
 */
function newHostInstance(options) {
  options = utils.extend({logEmitter: function () {}}, options);
  return new Host('0.0.0.1:9042', 2, options, new Metadata(options, null));
}

/**
 * @returns {Connection}
 */
function newConnectionMock() {
  return ({
    close: helper.noop
  });
}<|MERGE_RESOLUTION|>--- conflicted
+++ resolved
@@ -1,4 +1,3 @@
-<<<<<<< HEAD
 /**
  * Copyright (C) 2016-2017 DataStax, Inc.
  *
@@ -6,15 +5,9 @@
  * http://www.datastax.com/terms/datastax-dse-driver-license-terms
  */
 'use strict';
-var assert = require('assert');
-var util = require('util');
-var events = require('events');
-=======
-"use strict";
 const assert = require('assert');
 const util = require('util');
 const events = require('events');
->>>>>>> cf4ac7f9
 
 const hostModule = require('../../lib/host');
 const Host = hostModule.Host;
