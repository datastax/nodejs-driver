/**
 * Copyright (C) 2017 DataStax, Inc.
 *
 * Please see the license for details:
 * http://www.datastax.com/terms/datastax-dse-driver-license-terms
 */
'use strict';

const assert = require('assert');
const requests = require('../../lib/requests');
const Encoder = require('../../lib/encoder');
const types = require('../../lib/types');
const utils = require('../../lib/utils');
const ExecutionOptions = require('../../lib/execution-options').ExecutionOptions;
const packageInfo = require('../../package.json');
const QueryRequest = requests.QueryRequest;
const ExecuteRequest = requests.ExecuteRequest;
const BatchRequest = requests.BatchRequest;
const StartupRequest = requests.StartupRequest;
const PrepareRequest = requests.PrepareRequest;

const encoder = new Encoder(types.protocolVersion.maxSupported, {});
const dseV1Encoder = new Encoder(types.protocolVersion.dseV1, {});

describe('QueryRequest', function () {
  describe('#clone()', function () {
    const request = getQueryRequest();
    testClone(request);
  });
  describe('#write()', function () {
    it('should include keyspace from options', function () {
      const request = getQueryRequest({ keyspace: 'ks1' }, []);
      const expectedBuffer = utils.allocBufferFromArray([
        types.protocolVersion.maxSupported,
        0, 0, 0, 0x7, // flags + stream id + opcode (0x7 = query)
        0, 0, 0, 0x11, // length
        0, 0, 0, 2, 0x51, 0x31, // query, length = 2, 'Q1'
        0, 1, 0, 0, 0, 0x80, // consistency level + flags (0x80 = with keyspace)
        0, 3, 0x6b, 0x73, 0x31 // length = 3, 'ks1'
      ]);
      assert.deepEqual(request.write(encoder, 0), expectedBuffer);
    });
    it('should exclude keyspace from options for older protocols', function () {
      const request = getQueryRequest({ keyspace: 'ks1' }, []);
      const expectedBuffer = utils.allocBufferFromArray([
        types.protocolVersion.dseV1,
        0, 0, 0, 0x7, // flags + stream id + opcode (0x7 = query)
        0, 0, 0, 0xc, // length
        0, 0, 0, 2, 0x51, 0x31, // query, length = 2, 'Q1'
        0, 1, 0, 0, 0, 0, // consistency level + flags
      ]);
      assert.deepEqual(request.write(dseV1Encoder, 0), expectedBuffer);
    });

    testRequestLength(getQueryRequest);
  });
});

describe('ExecuteRequest', function () {
  describe('#clone()', function () {
    const request = getExecuteRequest();
    testClone(request);
  });
  describe('#write()', function() {
    it('should not include keyspace from options', function () {
      const meta = { resultId: utils.allocBufferFromString('R1'), columns: [ { } ] };
      const request = getExecuteRequest({keyspace: 'myks'}, meta, []);
      const expectedBuffer = utils.allocBufferFromArray([
        types.protocolVersion.maxSupported,
        0, 0, 0, 0xA, // flags + stream id + opcode (0xA = execute)
        0, 0, 0, 0xE, // length
        0, 2, 0x51, 0x31, // id length = 2 + id (Q1)
        0, 2, 0x52, 0x31, // result id length = 2 + id (Q1)
        0, 1, 0, 0, 0, 0, // consistency level + flags
      ]);
      assert.deepEqual(request.write(encoder, 0), expectedBuffer);
    });

    testRequestLength(getExecuteRequest);
  });
});

describe('PrepareRequest', function () {
  describe('#write()', function () {
    it('should include keyspace from options', function () {
      const request = new PrepareRequest('Q1', 'ks1');
      const expectedBuffer = utils.allocBufferFromArray([
        types.protocolVersion.maxSupported,
        0, 0, 0, 0x9, // flags + stream id + opcode (0x9 = prepare)
        0, 0, 0, 0xf, // length
        0, 0, 0, 2, 0x51, 0x31, // query, length = 2, 'Q1'
        0, 0, 0, 0x1, // flags (0x1 = with keyspace)
        0, 3, 0x6b, 0x73, 0x31 // length = 3, 'ks1'
      ]);
      assert.deepEqual(request.write(encoder, 0), expectedBuffer);
    });
    it('should exclude keyspace from options for older protocols', function () {
      const request = new PrepareRequest('Q1', 'ks1');
      const expectedBuffer = utils.allocBufferFromArray([
        types.protocolVersion.dseV1,
        0, 0, 0, 0x9, // flags + stream id + opcode (0x9 = prepare)
        0, 0, 0, 0x6, // length
        0, 0, 0, 2, 0x51, 0x31, // query, length = 2, 'Q1'
      ]);
      assert.deepEqual(request.write(dseV1Encoder, 0), expectedBuffer);
    });
  });

  describe('#write()', function () {
    testRequestLength(getExecuteRequest);
  });
});

describe('BatchRequest', function () {

  describe('#clone()', function () {
    const request = getBatchRequest();
    testClone(request);
  });
  it('should include keyspace from options', function () {
    const request = getBatchRequest({ logged: false, consistency: 1, keyspace: 'ks1' });
    const expectedBuffer = utils.allocBufferFromArray([
      types.protocolVersion.maxSupported,
      0, 0, 0, 0xd, // flags + stream id + opcode (0x7 = batch)
      0, 0, 0, 0x20, // length
      1, 0, 2, // 1 = logged, 2 queries
      0, 0, 0, 0, 2, 0x51, 0x31, 0, 0, // simple query, length = 2, 'Q1', 0 values
      0, 0, 0, 0, 2, 0x51, 0x32, 0, 0, // simple query, length = 2, 'Q2', 0 values
      0, 1, 0, 0, 0, 0x80, // consistency level + flags (0x80 = with keyspace)
      0, 3, 0x6b, 0x73, 0x31 // length = 3, 'ks1'
    ]);
    assert.deepEqual(request.write(encoder, 0), expectedBuffer);
  });
  describe('#write()', function () {
    it('should exclude keyspace from options for older protocols', function () {
      const request = getBatchRequest({ logged: false, consistency: 1, keyspace: 'ks1' });
      const expectedBuffer = utils.allocBufferFromArray([
        types.protocolVersion.dseV1,
        0, 0, 0, 0xd, // flags + stream id + opcode (0x7 = batch)
        0, 0, 0, 0x1b, // length
        1, 0, 2, // 1 = logged, 2 queries
        0, 0, 0, 0, 2, 0x51, 0x31, 0, 0, // simple query, length = 2, 'Q1', 0 values
        0, 0, 0, 0, 2, 0x51, 0x32, 0, 0, // simple query, length = 2, 'Q2', 0 values
        0, 1, 0, 0, 0, 0, // consistency level + flags
      ]);
      assert.deepEqual(request.write(dseV1Encoder, 0), expectedBuffer);
    });

    testRequestLength(getBatchRequest);
  });
});

describe('Startup', function() {
  describe('#write()', function () {
    const startupOptions = {
      cqlVersionKey: 'CQL_VERSION',
      cqlVersionValue: '3.0.0',
      driverNameKey: 'DRIVER_NAME',
      driverNameValue: packageInfo.description,
      driverVersionKey: 'DRIVER_VERSION',
      driverVersionValue: packageInfo.version,
      noCompactKey: 'NO_COMPACT',
      noCompactValue: 'true'
    };

    const driverNameAndVersionBuffer = Buffer.concat([
      getStringBuffer(startupOptions.driverNameKey),
      getStringBuffer(startupOptions.driverNameValue),
      getStringBuffer(startupOptions.driverVersionKey),
      getStringBuffer(startupOptions.driverVersionValue)]);

    it('should include NO_COMPACT in options if true', function() {
      const request = new StartupRequest({ noCompact: true });
      const expectedBuffer = Buffer.concat([
        utils.allocBufferFromArray([
          types.protocolVersion.maxSupported, // protocol version
          0, 0, 0, 1, // flags + stream id + opcode (1 = startup)
          0, 0, 0, 40 + driverNameAndVersionBuffer.length, // length
          0, 4, // map size
        ]),
        getStringBuffer(startupOptions.cqlVersionKey),
        getStringBuffer(startupOptions.cqlVersionValue),
        driverNameAndVersionBuffer,
        getStringBuffer(startupOptions.noCompactKey),
        getStringBuffer(startupOptions.noCompactValue)
      ]);

      assert.deepEqual(request.write(encoder, 0), expectedBuffer);
    });

    const expectedBufferWithNoCompact = Buffer.concat([
      utils.allocBufferFromArray([
        types.protocolVersion.maxSupported, // protocol version
        0, 0, 0, 1, // flags + stream id + opcode (1 = startup)
        0, 0, 0, 22 + driverNameAndVersionBuffer.length, // length
        0, 3, // map size
      ]),
      getStringBuffer(startupOptions.cqlVersionKey),
      getStringBuffer(startupOptions.cqlVersionValue),
      driverNameAndVersionBuffer
    ]);

    it('should not include NO_COMPACT in options if false', function() {
      const request = new StartupRequest({ noCompact: false });
      assert.deepEqual(request.write(encoder, 0), expectedBufferWithNoCompact);
    });
    it('should not include NO_COMPACT in options if not provided', function() {
      const request = new StartupRequest();
      assert.deepEqual(request.write(encoder, 0), expectedBufferWithNoCompact);
    });
  });
});

describe('options', () => {
  describe('#write()', () => {
    it('should have empty body', () => {
      const expectedBuffer = utils.allocBufferFromArray([
        types.protocolVersion.maxSupported, // protocol version
        0, 0, 0, 5, // flags + stream id + opcode (5 = options)
        0, 0, 0, 0 // body length 0
      ]);
      assert.deepEqual(requests.options.write(encoder, 0), expectedBuffer);
    });
  });
  describe('#clone()', () => {
    it('should return the same instance', () => {
      assert.strictEqual(requests.options.clone(), requests.options);
    });
  });
});

function testClone(request) {
  it('should return a new instance with the same properties', function () {
    const cloned = request.clone();
    assert.notStrictEqual(request, cloned);
    Object.keys(request).forEach(function (key) {
      assert.strictEqual(request[key], cloned[key]);
    });
  });
  it('should generate the same buffer', function () {
    const cloned = request.clone();
    assert.strictEqual(
      request.write(encoder, 1).toString(),
      cloned.write(encoder, 1).toString()
    );
  });
}

function testRequestLength(requestGetter) {
  it('should set the length of the body of the request', () => {
    const request = requestGetter();

    assert.strictEqual(request.length, 0);
    request.write(encoder, 0);
    assert.ok(request.length > 0);
  });
}

function getQueryRequest(options, params) {
  options = options || {};
  const execOptions = ExecutionOptions.empty();
  execOptions.getKeyspace = () => options.keyspace;

  return new QueryRequest('Q1', params || [ 1, 2 ], execOptions);
}

function getBatchRequest(options) {
  options = options || {};
  const execOptions = ExecutionOptions.empty();
  execOptions.getKeyspace = () => options.keyspace;
  execOptions.isBatchLogged = () => options.logged;
  execOptions.getConsistency = () => options.consistency;

  return new BatchRequest(
    [
      { query: 'Q1', params: [] },
      { query: 'Q2', params: [] }
    ], execOptions);
}

<<<<<<< HEAD
function getExecuteRequest(options, meta, params) {
  meta = meta || {
    resultId: utils.allocBufferFromString('R1'),
    columns: [ { type: { code: types.dataTypes.int } }, { type: { code: types.dataTypes.int } } ]
  };

  options = options || {};
  const execOptions = ExecutionOptions.empty();
  execOptions.getKeyspace = () => options && options.keyspace;

  return new ExecuteRequest('Q1', utils.allocBufferFromString('Q1'), params || [ 1, 2], execOptions, meta);
=======
function getExecuteRequest() {
  const meta = { columns: [ { type: { code: types.dataTypes.int } }, { type: { code: types.dataTypes.int } } ]};
  return new ExecuteRequest('Q1', utils.allocBufferFromString('Q1'), [ 1, 2], ExecutionOptions.empty(), meta);
}

function getStringBuffer(value) {
  const buffer = utils.allocBuffer(value.length + 2);
  buffer.writeUInt16BE(value.length, 0);
  buffer.write(value, 2);
  return buffer;
>>>>>>> 58031293
}<|MERGE_RESOLUTION|>--- conflicted
+++ resolved
@@ -278,7 +278,6 @@
     ], execOptions);
 }
 
-<<<<<<< HEAD
 function getExecuteRequest(options, meta, params) {
   meta = meta || {
     resultId: utils.allocBufferFromString('R1'),
@@ -290,10 +289,6 @@
   execOptions.getKeyspace = () => options && options.keyspace;
 
   return new ExecuteRequest('Q1', utils.allocBufferFromString('Q1'), params || [ 1, 2], execOptions, meta);
-=======
-function getExecuteRequest() {
-  const meta = { columns: [ { type: { code: types.dataTypes.int } }, { type: { code: types.dataTypes.int } } ]};
-  return new ExecuteRequest('Q1', utils.allocBufferFromString('Q1'), [ 1, 2], ExecutionOptions.empty(), meta);
 }
 
 function getStringBuffer(value) {
@@ -301,5 +296,4 @@
   buffer.writeUInt16BE(value.length, 0);
   buffer.write(value, 2);
   return buffer;
->>>>>>> 58031293
 }